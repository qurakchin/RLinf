# Copyright 2025 The RLinf Authors.
#
# Licensed under the Apache License, Version 2.0 (the "License");
# you may not use this file except in compliance with the License.
# You may obtain a copy of the License at
#
#     https://www.apache.org/licenses/LICENSE-2.0
#
# Unless required by applicable law or agreed to in writing, software
# distributed under the License is distributed on an "AS IS" BASIS,
# WITHOUT WARRANTIES OR CONDITIONS OF ANY KIND, either express or implied.
# See the License for the specific language governing permissions and
# limitations under the License.

import asyncio
import copy
import dataclasses
<<<<<<< HEAD
from typing import Any, Dict, List, Optional
=======
from typing import Any, Optional
>>>>>>> 418d8e47

from omegaconf import DictConfig
from sglang.srt.managers.io_struct import ReleaseMemoryOccupationReqInput
from sglang.srt.server_args import ServerArgs
from transformers import AutoTokenizer

from rlinf.config import torch_dtype_from_precision
from rlinf.data.io_struct import (
    RolloutRequest,
    RolloutResult,
    SeqGroupInfo,
)
from rlinf.scheduler import Channel, Cluster, Worker
from rlinf.scheduler.dynamic_scheduler.manager import RolloutScalingScheduler
from rlinf.scheduler.dynamic_scheduler.utils import (
    get_scheduler_channel,
)
from rlinf.utils.placement import ModelParallelComponentPlacement
from rlinf.workers.rollout.sglang import Engine, io_struct
from rlinf.workers.rollout.utils import (
    MetaInfoStatsCollector,
    RolloutEngineStats,
    RunningStatusManager,
    print_sglang_outputs,
)


class SGLangWorker(Worker):
    def __init__(self, config: DictConfig, placement: ModelParallelComponentPlacement):
        Worker.__init__(self)

        self._cfg = config
        self._placement = placement

        self._tokenizer = AutoTokenizer.from_pretrained(self._cfg.rollout.model_dir)
        self._return_logprobs = self._cfg.rollout.return_logprobs
        self._sampling_params = SGLangWorker.get_sampling_param_from_config(self._cfg)

        self._validate_sampling_params = {"temperature": 0, "max_new_tokens": 32}
        self._validate_prompts = [
            "Hello, my name is",
            "The president of the United States is",
            "The capital of France is",
            "The future of AI is",
        ]

        self.status_manager = RunningStatusManager()

        # Initialize meta_stats_collector for async operations
        self._collect_meta_stats = getattr(
            self._cfg.rollout, "collect_meta_stats", False
        )
        self._use_auto_scheduler = self._placement.is_auto

        if self._collect_meta_stats:
            self._init_meta_stats_collector()
        if self._use_auto_scheduler:
            self._init_scheduler()

    def _init_scheduler(self):
        self.schedule_channel = self.connect_channel(
            get_scheduler_channel("rollout", self._rank)
        )

        self._scheduler = RolloutScalingScheduler(
            self._rank, self.schedule_channel, self
        )

    def _init_meta_stats_collector(self):
        async_stats_file = getattr(
            self._cfg.rollout,
            "async_meta_stats_file",
            f"sglang_meta_stats_async_rank_{self._rank}.jsonl",
        )
        self.async_meta_stats_collector = MetaInfoStatsCollector(async_stats_file)
        self.async_batch_counter = 0

    def _collect_stats(self, engine_results: list[dict]):
        self.async_meta_stats_collector.collect_batch_stats(
            engine_results, self.async_batch_counter
        )
        self.async_batch_counter += 1

    @staticmethod
    def get_sampling_param_from_config(cfg: DictConfig) -> dict:
        """
        Get sampling parameters from the configuration.
        """
        cfg_sampling_params = cfg.algorithm.sampling_params
        if cfg_sampling_params.use_greedy:
            sampling_params = {
                "temperature": 0,
                "max_new_tokens": cfg_sampling_params.max_new_tokens,
            }
        else:
            sampling_params = {
                "temperature": cfg_sampling_params.temperature,
                "top_k": cfg_sampling_params.top_k,
                "top_p": cfg_sampling_params.top_p,
                "repetition_penalty": cfg_sampling_params.repetition_penalty,
                "max_new_tokens": cfg_sampling_params.max_new_tokens,
            }
        return sampling_params

    def _init_engine(self):
        use_cudagraph = not self._cfg.rollout.enforce_eager

        server_args = ServerArgs(
            model_path=self._cfg.rollout.model_dir,
            disable_cuda_graph=not use_cudagraph,
            cuda_graph_max_bs=min(
                self._cfg.rollout.cuda_graph_max_bs,
                self._cfg.rollout.max_running_requests,
            ),
            tp_size=self._cfg.rollout.tensor_parallel_size,
            mem_fraction_static=self._cfg.rollout.gpu_memory_utilization,
            enable_memory_saver=use_cudagraph,
            enable_torch_compile=self._cfg.rollout.sglang.use_torch_compile,
            torch_compile_max_bs=min(
                self._cfg.rollout.sglang.torch_compile_max_bs,
                self._cfg.rollout.max_running_requests,
            ),
            load_format="dummy" if not self._cfg.rollout.validate_weight else "auto",
            # disable_overlap_schedule=True,
            dtype=torch_dtype_from_precision(self._cfg.rollout.precision),
            # sglang will only return text/output_ids when skip_tokenizer_init=False/True
            # text is not needed in RL training, so set to True can save time.
            skip_tokenizer_init=not self._cfg.rollout.detokenize,
            # sglang will print statistics every decode_log_interval decode steps.
            decode_log_interval=self._cfg.rollout.sglang.decode_log_interval,
            attention_backend=self._cfg.rollout.sglang.attention_backend,
            log_level="info",
            max_running_requests=self._cfg.rollout.max_running_requests,
            dist_init_addr=f"127.0.0.1:{str(Cluster.find_free_port())}",
        )

        self.log_on_first_rank(f"{server_args=}")
        self._engine = Engine(
            **dataclasses.asdict(server_args),
        )

    def shutdown(self):
        """
        Shutdown the SGLang task.
        """
        # Finalize meta_info statistics collectors if they exist
        if self._collect_meta_stats:
            self.async_meta_stats_collector.finalize()

        self.log_info(f"Shutting down SGLang worker {self._rank} ...")
        self._engine.shutdown()
        self.log_info(f"SGLang worker {self._rank} shutdown complete.")

    async def _validate_weight_at_first(self):
        """
        Run a test prompt batch and print its output.
        """
        if self._cfg.rollout.detokenize:
            self.log_warning(
                "validate_weight with detokenize=True is not supported yet."
            )
        else:
            input_ids = self._tokenizer(self._validate_prompts).input_ids
            engine_results, _ = await self.async_generate(
                input_ids=input_ids,
                sampling_params=self._validate_sampling_params,
                return_logprob=False,
            )
            print_sglang_outputs(
                self._validate_prompts, engine_results, self._tokenizer
            )
            print("===============================", flush=True)

    async def async_generate(
        self,
        prompt: list[str] | str | None = None,
        sampling_params: list[dict] | dict | None = None,
        input_ids: list[list[int]] | list[int] | None = None,
        image_data: list | None = None,
        return_logprob: list[bool] | bool | None = False,
        request_info: Any | None = None,
    ):
        """
        Asynchronously generate text using the underlying SGLang engine and return
        the engine result together with the original input_ids, answers, and idx.

        This wrapper calls self._engine.async_generate(...) and forwards the provided
        arguments. Because the SGLang engine does not include the original input_ids
        in its response, this method returns the input_ids alongside the engine
        result for downstream use.

        Args:
            prompt (List[str] | str | None): Same as SGLang engine's prompt argument.
            sampling_params (List[Dict] | Dict | None): Same as SGLang engine's sampling_params argument.
            input_ids (List[List[int]] | List[int] | None): Same as SGLang engine's input_ids argument.
            return_logprob (List[bool] | bool | None): Same as SGLang engine's return_logprob argument.
            request_info (Any | None): Any additional request info you wish to be associated with this
                generation request. This argument will not be passed to the SGLang engine and returned directly.

        Returns:
            Tuple[Dict, Any | None]: A tuple containing the engine result and the original request_info.
        """
        result = await self._engine.async_generate(
            prompt=prompt,
            sampling_params=sampling_params,
            input_ids=input_ids,
            image_data=image_data if image_data and any(image_data) else None,
            return_logprob=return_logprob,
        )
        return result, request_info

    async def init_worker(self):
        self._init_engine()
        await self._engine.tokenizer_manager.run_task_method(
            io_struct.TaskMethodInput(
                method_name="init_rlinf_worker",
                args=(
                    self.worker_address,
                    self._placement,
                    self._cfg,
                ),
            )
        )
        self.log_info(f"SGLang worker {self._rank} initialized.")
        if self._cfg.rollout.validate_weight:
            await self._validate_weight_at_first()
        if self._placement.is_collocated:
            await self.offload_engine()
        if self._use_auto_scheduler:
            asyncio.create_task(self._scheduler.main_loop())

    async def offload_engine(self):
        """
        Offload the model weights from the SGLang engine.
        """
        await self._engine.tokenizer_manager.release_memory_occupation(
            obj=ReleaseMemoryOccupationReqInput()
        )

    async def abort_generation(self):
        """Abort the generation."""
        await self._engine.tokenizer_manager.abort_generation(
            obj=io_struct.AbortGenerationInput()
        )

    async def sync_model_from_actor(self):
        """Update the weights of the SGLang engine."""
        await self._engine.tokenizer_manager.sync_hf_weight(
            obj=io_struct.SyncHFWeightInput()
        )

    async def check_running_state(self):
        state = await self._engine.tokenizer_manager.run_task_method(
            io_struct.TaskMethodInput(method_name="get_scheduler_running_state")
        )
        state = RolloutEngineStats(**state)

        return state

    async def _async_generate_group(self, seq_group_info: SeqGroupInfo):
        """Generate a group of responses for a request (for GRPO-like behavior)."""
        if seq_group_info.num_aborted == 0:
            # No aborted sequences, repeat the input for group_size times
            assert seq_group_info.num_returned == 0
            seq_idx_list = list(range(seq_group_info.group_size))
            input_batch = [seq_group_info.input_ids] * seq_group_info.group_size
            sampling_params_list = [self._sampling_params] * seq_group_info.group_size
            image_data_list = [seq_group_info.image_data] * seq_group_info.group_size
        else:
            # Have aborted sequences (e.g., migrated from other engines)
            # Continue generation for the aborted group
            idx_aborted = seq_group_info.idx_aborted.copy()
            seq_idx_list: list[int] = []
            seq_group_info.idx_aborted.clear()
            input_batch: list[list[int]] = []
            sampling_params_list: list[dict] = []
            image_data_list: list = []
            for idx in idx_aborted:
                generated_ids: list[int] = seq_group_info.results[idx]["output_ids"]
                if len(generated_ids) >= self._sampling_params["max_new_tokens"]:
                    # avoid genererating for sequences that have already meet their max_new_tokens
                    self.log_warning(
                        f"SeqGroup {seq_group_info.id} idx {idx} "
                        f"has generated {len(generated_ids)} tokens, "
                        f"exceeding max_new_tokens={self._sampling_params['max_new_tokens']}, "
                        f"it will be truncatured."
                    )
                    result = copy.deepcopy(seq_group_info.results[idx])
                    result["meta_info"]["finish_reason"]["type"] = "length"
                    seq_group_info.record_sglang_result(idx, result)
                    continue
                seq_idx_list.append(idx)
                input_batch.append(seq_group_info.input_ids + generated_ids)
                params = self._sampling_params.copy()
                params["max_new_tokens"] -= len(generated_ids)
                sampling_params_list.append(params)
                image_data_list.append(seq_group_info.image_data)

        tasks = [
            asyncio.create_task(
                self.async_generate(
                    input_ids=input_ids,
                    image_data=image_data,
                    sampling_params=sampling_params,
                    return_logprob=self._return_logprobs,
                    request_info={
                        "seq_idx": seq_idx,
                    },
                )
            )
            for seq_idx, input_ids, sampling_params, image_data in zip(
                seq_idx_list,
                input_batch,
                sampling_params_list,
                image_data_list,
                strict=True,
            )
        ]
        for future in asyncio.as_completed(tasks):
            result, request_info = await future
            seq_group_info.record_sglang_result(
                request_info["seq_idx"], result, self._logger
            )

        return seq_group_info

    async def rollout(self, input_channel: Channel, output_channel: Channel):
        self.log_on_first_rank("Start generation...")
        request: RolloutRequest = input_channel.get()
        groups = request.to_seq_group_infos()
        async_wait_type = (
            asyncio.FIRST_COMPLETED
            if self._placement.is_pipeline
            else asyncio.ALL_COMPLETED
        )
        with self.device_lock, self.worker_timer():
            num_residual = self.status_manager.num_seq_group
            assert num_residual == 0, (
                f"There are {num_residual} "
                f"sequence group{'' if num_residual == 1 else 's'} before rollout."
            )

            for group in groups:
                task = asyncio.create_task(self._async_generate_group(group))
                self.status_manager.add_task(group, task)

            all_rollout_results = []
            while pending := self.status_manager.get_running_tasks():
                done, pending = await asyncio.wait(pending, return_when=async_wait_type)
                returned_seq_groups: list[SeqGroupInfo] = [
                    task.result() for task in done
                ]
                for group in returned_seq_groups:
                    if group.all_completed:
                        rollout_result = RolloutResult.from_sglang_seq_group(
                            group,
                            self._return_logprobs,
                        )
                        all_rollout_results.append(rollout_result)
                        await output_channel.put(
                            item=rollout_result, async_op=True
                        ).async_wait()
                        self.status_manager.mark_done(group)
                    else:
                        self.status_manager.mark_aborted(group)

                if (
                    self._use_auto_scheduler
                    and self.status_manager.num_seq_group_running == 0
                ):
                    # rollout should not exit immediately when using auto scheduler
                    # because there might be migrations
                    # if so, `pending` will not be empty in while loop condition
                    await self.status_manager.wait_notification()

            self.status_manager.clear()

            if self._collect_meta_stats:
                self._collect_stats(all_rollout_results)

            if self._placement.is_collocated or self._placement.is_auto:
                await self.offload_engine()
                if self._use_auto_scheduler:
                    await self._scheduler.report_offloaded()

<<<<<<< HEAD
    async def agenerate(self, prompt_ids: List[int], stop: Optional[List[str]] = None):
        sampling_params = self._sampling_params
        if stop is not None:
            sampling_params = copy.deepcopy(sampling_params)
            sampling_params["stop"] = stop

        result = await self._engine.async_generate(
            input_ids=prompt_ids,
            sampling_params=sampling_params,
=======
    async def generate_and_send(
        self,
        output_channel: Channel,
        channel_key: str,
        prompt_ids: list[int],
        sampling_params: Optional[dict] = None,
    ):
        final_sampling_params = self._sampling_params
        if sampling_params is not None and len(sampling_params) > 0:
            final_sampling_params = copy.deepcopy(self._sampling_params)
            for key, value in sampling_params.items():
                final_sampling_params[key] = value

        result = await self._engine.async_generate(
            input_ids=prompt_ids,
            sampling_params=final_sampling_params,
>>>>>>> 418d8e47
            return_logprob=self._return_logprobs,
        )
        result_dict = {
            "output_ids": result["output_ids"],
            "finish_reason": result["meta_info"]["finish_reason"]["type"],
        }
        if self._return_logprobs:
            result_dict["logprobs"] = [
                item[0] for item in result["meta_info"]["output_token_logprobs"]
            ]
<<<<<<< HEAD

        return result_dict

    async def rollout_serverless(self, input_channel: Channel, output_channel: Channel):
        async def generate_and_send(channel_key: str, prompt_ids: List[int]):
            result_dict = await self.agenerate(prompt_ids=prompt_ids)
            await output_channel.put(
                result_dict, key=channel_key, async_op=True
            ).async_wait()

        while True:
            rollout_request = await input_channel.get(async_op=True).async_wait()
            asyncio.create_task(
                generate_and_send(
                    rollout_request["channel_key"], rollout_request["prompt_ids"]
=======
        await output_channel.put(
            result_dict, key=channel_key, async_op=True
        ).async_wait()

    async def rollout_serverless(self, input_channel: Channel, output_channel: Channel):
        while True:
            rollout_request = await input_channel.get(async_op=True).async_wait()
            asyncio.create_task(
                self.generate_and_send(
                    output_channel=output_channel,
                    channel_key=rollout_request["channel_key"],
                    prompt_ids=rollout_request["prompt_ids"],
                    sampling_params=rollout_request.get("sampling_params", None),
>>>>>>> 418d8e47
                )
            )<|MERGE_RESOLUTION|>--- conflicted
+++ resolved
@@ -15,11 +15,7 @@
 import asyncio
 import copy
 import dataclasses
-<<<<<<< HEAD
-from typing import Any, Dict, List, Optional
-=======
 from typing import Any, Optional
->>>>>>> 418d8e47
 
 from omegaconf import DictConfig
 from sglang.srt.managers.io_struct import ReleaseMemoryOccupationReqInput
@@ -405,17 +401,6 @@
                 if self._use_auto_scheduler:
                     await self._scheduler.report_offloaded()
 
-<<<<<<< HEAD
-    async def agenerate(self, prompt_ids: List[int], stop: Optional[List[str]] = None):
-        sampling_params = self._sampling_params
-        if stop is not None:
-            sampling_params = copy.deepcopy(sampling_params)
-            sampling_params["stop"] = stop
-
-        result = await self._engine.async_generate(
-            input_ids=prompt_ids,
-            sampling_params=sampling_params,
-=======
     async def generate_and_send(
         self,
         output_channel: Channel,
@@ -432,7 +417,6 @@
         result = await self._engine.async_generate(
             input_ids=prompt_ids,
             sampling_params=final_sampling_params,
->>>>>>> 418d8e47
             return_logprob=self._return_logprobs,
         )
         result_dict = {
@@ -443,23 +427,6 @@
             result_dict["logprobs"] = [
                 item[0] for item in result["meta_info"]["output_token_logprobs"]
             ]
-<<<<<<< HEAD
-
-        return result_dict
-
-    async def rollout_serverless(self, input_channel: Channel, output_channel: Channel):
-        async def generate_and_send(channel_key: str, prompt_ids: List[int]):
-            result_dict = await self.agenerate(prompt_ids=prompt_ids)
-            await output_channel.put(
-                result_dict, key=channel_key, async_op=True
-            ).async_wait()
-
-        while True:
-            rollout_request = await input_channel.get(async_op=True).async_wait()
-            asyncio.create_task(
-                generate_and_send(
-                    rollout_request["channel_key"], rollout_request["prompt_ids"]
-=======
         await output_channel.put(
             result_dict, key=channel_key, async_op=True
         ).async_wait()
@@ -473,6 +440,5 @@
                     channel_key=rollout_request["channel_key"],
                     prompt_ids=rollout_request["prompt_ids"],
                     sampling_params=rollout_request.get("sampling_params", None),
->>>>>>> 418d8e47
                 )
             )