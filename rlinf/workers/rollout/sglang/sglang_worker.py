# Copyright 2025 The RLinf Authors.
#
# Licensed under the Apache License, Version 2.0 (the "License");
# you may not use this file except in compliance with the License.
# You may obtain a copy of the License at
#
#     https://www.apache.org/licenses/LICENSE-2.0
#
# Unless required by applicable law or agreed to in writing, software
# distributed under the License is distributed on an "AS IS" BASIS,
# WITHOUT WARRANTIES OR CONDITIONS OF ANY KIND, either express or implied.
# See the License for the specific language governing permissions and
# limitations under the License.

import asyncio
import copy
import dataclasses
from typing import Any, Optional

from omegaconf import DictConfig
from sglang.srt.managers.io_struct import ReleaseMemoryOccupationReqInput
from sglang.srt.server_args import ServerArgs
from transformers import AutoTokenizer

from rlinf.config import torch_dtype_from_precision
from rlinf.data.io_struct import (
    RolloutRequest,
    RolloutResult,
    SeqGroupInfo,
)
from rlinf.scheduler import Channel, Cluster, Worker
from rlinf.scheduler.dynamic_scheduler.manager import RolloutScalingScheduler
from rlinf.scheduler.dynamic_scheduler.utils import (
    get_scheduler_channel,
)
from rlinf.utils.placement import ModelParallelComponentPlacement
from rlinf.workers.rollout.sglang import Engine, io_struct
from rlinf.workers.rollout.utils import (
    MetaInfoStatsCollector,
    RolloutEngineStats,
    RunningStatusManager,
    print_sglang_outputs,
)


class SGLangWorker(Worker):
    def __init__(self, config: DictConfig, placement: ModelParallelComponentPlacement):
        Worker.__init__(self)

        self._cfg = config
        self._placement = placement

        self._tokenizer = AutoTokenizer.from_pretrained(self._cfg.rollout.model_dir)
        self._return_logprobs = self._cfg.rollout.return_logprobs
        self._sampling_params = SGLangWorker.get_sampling_param_from_config(self._cfg)

        self._validate_sampling_params = {"temperature": 0, "max_new_tokens": 32}
        self._validate_prompts = [
            "Hello, my name is",
            "The president of the United States is",
            "The capital of France is",
            "The future of AI is",
            "<|im_start|>system\nYou are a helpful and harmless assistant.<|im_end|>\n<|im_start|>user\nAnswer the given question. You must conduct reasoning inside <think> and </think> first every time you get new information. After reasoning, if you find you lack some knowledge, you can call a search engine by <search> query </search> and it will return the top searched results between <information> and </information>. You can search as many times as your want. If you find no further external knowledge needed, you can directly provide the answer inside <answer> and </answer>, without detailed illustrations. For example, <answer> Beijing </answer>. Question: texas team that won the 2017 world series?<|im_end|>\n<|im_start|>assistant\n"
        ]

        self.status_manager = RunningStatusManager()

        # Initialize meta_stats_collector for async operations
        self._collect_meta_stats = getattr(
            self._cfg.rollout, "collect_meta_stats", False
        )
        self._use_auto_scheduler = self._placement.is_auto

        if self._collect_meta_stats:
            self._init_meta_stats_collector()
        if self._use_auto_scheduler:
            self._init_scheduler()

    def _init_scheduler(self):
        self.schedule_channel = self.connect_channel(
            get_scheduler_channel("rollout", self._rank)
        )

        self._scheduler = RolloutScalingScheduler(
            self._rank, self.schedule_channel, self
        )

    def _init_meta_stats_collector(self):
        async_stats_file = getattr(
            self._cfg.rollout,
            "async_meta_stats_file",
            f"sglang_meta_stats_async_rank_{self._rank}.jsonl",
        )
        self.async_meta_stats_collector = MetaInfoStatsCollector(async_stats_file)
        self.async_batch_counter = 0

    def _collect_stats(self, engine_results: list[dict]):
        self.async_meta_stats_collector.collect_batch_stats(
            engine_results, self.async_batch_counter
        )
        self.async_batch_counter += 1

    @staticmethod
    def get_sampling_param_from_config(cfg: DictConfig) -> dict:
        """
        Get sampling parameters from the configuration.
        """
        cfg_sampling_params = cfg.algorithm.sampling_params
        if cfg_sampling_params.use_greedy:
            sampling_params = {
                "temperature": 0,
                "max_new_tokens": cfg_sampling_params.max_new_tokens,
            }
        else:
            sampling_params = {
                "temperature": cfg_sampling_params.temperature,
                "top_k": cfg_sampling_params.top_k,
                "top_p": cfg_sampling_params.top_p,
                "repetition_penalty": cfg_sampling_params.repetition_penalty,
                "max_new_tokens": cfg_sampling_params.max_new_tokens,
            }
        return sampling_params

    def _init_engine(self):
        use_cudagraph = not self._cfg.rollout.enforce_eager

        server_args = ServerArgs(
            model_path=self._cfg.rollout.model_dir,
            disable_cuda_graph=not use_cudagraph,
            cuda_graph_max_bs=min(
                self._cfg.rollout.cuda_graph_max_bs,
                self._cfg.rollout.max_running_requests,
            ),
            tp_size=self._cfg.rollout.tensor_parallel_size,
            mem_fraction_static=self._cfg.rollout.gpu_memory_utilization,
            enable_memory_saver=use_cudagraph,
            enable_torch_compile=self._cfg.rollout.sglang.use_torch_compile,
            torch_compile_max_bs=min(
                self._cfg.rollout.sglang.torch_compile_max_bs,
                self._cfg.rollout.max_running_requests,
            ),
            load_format="dummy"
            if not self._cfg.rollout.validate_weight
            and not getattr(self._cfg.rollout, "validate_weight_first_sync", False)
            else "auto",
            # disable_overlap_schedule=True,
            dtype=torch_dtype_from_precision(self._cfg.rollout.precision),
            # sglang will only return text/output_ids when skip_tokenizer_init=False/True
            # text is not needed in RL training, so set to True can save time.
            skip_tokenizer_init=not self._cfg.rollout.detokenize,
            # sglang will print statistics every decode_log_interval decode steps.
            decode_log_interval=self._cfg.rollout.sglang.decode_log_interval,
            attention_backend=self._cfg.rollout.sglang.attention_backend,
            log_level="info",
            max_running_requests=self._cfg.rollout.max_running_requests,
            dist_init_addr=f"127.0.0.1:{str(Cluster.find_free_port())}",
        )

        self.log_on_first_rank(f"{server_args=}")
        self._engine = Engine(
            **dataclasses.asdict(server_args),
        )

    def shutdown(self):
        """
        Shutdown the SGLang task.
        """
        # Finalize meta_info statistics collectors if they exist
        if self._collect_meta_stats:
            self.async_meta_stats_collector.finalize()

        self.log_info(f"Shutting down SGLang worker {self._rank} ...")
        self._engine.shutdown()
        self.log_info(f"SGLang worker {self._rank} shutdown complete.")

    async def _validate_weight_at_first(self):
        """
        Run a test prompt batch and print its output.
        """
<<<<<<< HEAD
        if self._cfg.rollout.detokenize:
            self.log_warning(
                "validate_weight with detokenize=True is not supported yet."
            )
            input_ids = self._tokenizer(self._validate_prompts).input_ids
            engine_results, _ = await self.async_generate(
                input_ids=input_ids,
                sampling_params=self._validate_sampling_params,
                return_logprob=False,
            )
            print_sglang_outputs(
                self._validate_prompts, engine_results, self._tokenizer
            )
            print("===============================", flush=True)
        else:
            input_ids = self._tokenizer(self._validate_prompts).input_ids
            engine_results, _ = await self.async_generate(
                input_ids=input_ids,
                sampling_params=self._validate_sampling_params,
                return_logprob=False,
            )
            print_sglang_outputs(
                self._validate_prompts, engine_results, self._tokenizer
            )
            print("===============================", flush=True)
=======
        input_ids = self._tokenizer(self._validate_prompts).input_ids
        engine_results, _ = await self.async_generate(
            input_ids=input_ids,
            sampling_params=self._validate_sampling_params,
            return_logprob=False,
        )
        print_sglang_outputs(self._validate_prompts, engine_results, self._tokenizer)
        print("===============================", flush=True)
>>>>>>> ab9ec41a

    async def async_generate(
        self,
        prompt: list[str] | str | None = None,
        sampling_params: list[dict] | dict | None = None,
        input_ids: list[list[int]] | list[int] | None = None,
        image_data: list | None = None,
        return_logprob: list[bool] | bool | None = False,
        request_info: Any | None = None,
    ):
        """
        Asynchronously generate text using the underlying SGLang engine and return
        the engine result together with the original input_ids, answers, and idx.

        This wrapper calls self._engine.async_generate(...) and forwards the provided
        arguments. Because the SGLang engine does not include the original input_ids
        in its response, this method returns the input_ids alongside the engine
        result for downstream use.

        Args:
            prompt (List[str] | str | None): Same as SGLang engine's prompt argument.
            sampling_params (List[Dict] | Dict | None): Same as SGLang engine's sampling_params argument.
            input_ids (List[List[int]] | List[int] | None): Same as SGLang engine's input_ids argument.
            return_logprob (List[bool] | bool | None): Same as SGLang engine's return_logprob argument.
            request_info (Any | None): Any additional request info you wish to be associated with this
                generation request. This argument will not be passed to the SGLang engine and returned directly.

        Returns:
            Tuple[Dict, Any | None]: A tuple containing the engine result and the original request_info.
        """
        result = await self._engine.async_generate(
            prompt=prompt,
            sampling_params=sampling_params,
            input_ids=input_ids,
            image_data=image_data
            if image_data is not None and any(image_data)
            else None,
            return_logprob=return_logprob,
        )
        return result, request_info

    async def init_worker(self):
        self._init_engine()
        await self._engine.tokenizer_manager.run_task_method(
            io_struct.TaskMethodInput(
                method_name="init_rlinf_worker",
                args=(
                    self.worker_address,
                    self._placement,
                    self._cfg,
                ),
            )
        )
        self.log_info(f"SGLang worker {self._rank} initialized.")
        if self._cfg.rollout.validate_weight:
            await self._validate_weight_at_first()
        if self._placement.is_collocated:
            await self.offload_engine()
        if self._use_auto_scheduler:
            asyncio.create_task(self._scheduler.main_loop())

    async def offload_engine(self):
        """
        Offload the model weights from the SGLang engine.
        """
        await self._engine.tokenizer_manager.release_memory_occupation(
            obj=ReleaseMemoryOccupationReqInput()
        )

    async def abort_generation(self):
        """Abort the generation."""
        await self._engine.tokenizer_manager.abort_generation(
            obj=io_struct.AbortGenerationInput()
        )

    async def sync_model_from_actor(self):
        """Update the weights of the SGLang engine."""
        await self._engine.tokenizer_manager.sync_hf_weight(
            obj=io_struct.SyncHFWeightInput()
        )

    async def check_running_state(self):
        state = await self._engine.tokenizer_manager.run_task_method(
            io_struct.TaskMethodInput(method_name="get_scheduler_running_state")
        )
        state = RolloutEngineStats(**state)

        return state

    async def _async_generate_group(self, seq_group_info: SeqGroupInfo):
        """Generate a group of responses for a request (for GRPO-like behavior)."""
        if seq_group_info.num_aborted == 0:
            # No aborted sequences, repeat the input for group_size times
            assert seq_group_info.num_returned == 0
            seq_idx_list = list(range(seq_group_info.group_size))
            input_batch = [seq_group_info.input_ids] * seq_group_info.group_size
            sampling_params_list = [self._sampling_params] * seq_group_info.group_size
            image_data_list = [seq_group_info.image_data] * seq_group_info.group_size
        else:
            # Have aborted sequences (e.g., migrated from other engines)
            # Continue generation for the aborted group
            idx_aborted = seq_group_info.idx_aborted.copy()
            seq_idx_list: list[int] = []
            seq_group_info.idx_aborted.clear()
            input_batch: list[list[int]] = []
            sampling_params_list: list[dict] = []
            image_data_list: list = []
            for idx in idx_aborted:
                generated_ids: list[int] = seq_group_info.results[idx]["output_ids"]
                if len(generated_ids) >= self._sampling_params["max_new_tokens"]:
                    # avoid genererating for sequences that have already meet their max_new_tokens
                    self.log_warning(
                        f"SeqGroup {seq_group_info.id} idx {idx} "
                        f"has generated {len(generated_ids)} tokens, "
                        f"exceeding max_new_tokens={self._sampling_params['max_new_tokens']}, "
                        f"it will be truncatured."
                    )
                    result = copy.deepcopy(seq_group_info.results[idx])
                    result["meta_info"]["finish_reason"]["type"] = "length"
                    seq_group_info.record_sglang_result(idx, result)
                    continue
                seq_idx_list.append(idx)
                input_batch.append(seq_group_info.input_ids + generated_ids)
                params = self._sampling_params.copy()
                params["max_new_tokens"] -= len(generated_ids)
                sampling_params_list.append(params)
                image_data_list.append(seq_group_info.image_data)

        tasks = [
            asyncio.create_task(
                self.async_generate(
                    input_ids=input_ids,
                    image_data=image_data,
                    sampling_params=sampling_params,
                    return_logprob=self._return_logprobs,
                    request_info={
                        "seq_idx": seq_idx,
                    },
                )
            )
            for seq_idx, input_ids, sampling_params, image_data in zip(
                seq_idx_list,
                input_batch,
                sampling_params_list,
                image_data_list,
                strict=True,
            )
        ]
        for future in asyncio.as_completed(tasks):
            result, request_info = await future
            seq_group_info.record_sglang_result(
                request_info["seq_idx"], result, self._logger
            )

        return seq_group_info

    async def rollout(self, input_channel: Channel, output_channel: Channel):
        self.log_on_first_rank("Start generation...")
        request: RolloutRequest = input_channel.get()
        groups = request.to_seq_group_infos()
        async_wait_type = (
            asyncio.FIRST_COMPLETED
            if self._placement.is_pipeline
            else asyncio.ALL_COMPLETED
        )
        with self.device_lock, self.worker_timer():
            num_residual = self.status_manager.num_seq_group
            assert num_residual == 0, (
                f"There are {num_residual} "
                f"sequence group{'' if num_residual == 1 else 's'} before rollout."
            )

            for group in groups:
                task = asyncio.create_task(self._async_generate_group(group))
                self.status_manager.add_task(group, task)

            all_rollout_results = []
            while pending := self.status_manager.get_running_tasks():
                done, pending = await asyncio.wait(pending, return_when=async_wait_type)
                returned_seq_groups: list[SeqGroupInfo] = [
                    task.result() for task in done
                ]
                for group in returned_seq_groups:
                    if group.all_completed:
                        rollout_result = RolloutResult.from_sglang_seq_group(
                            group,
                            self._return_logprobs,
                        )
                        all_rollout_results.append(rollout_result)
                        await output_channel.put(
                            item=rollout_result, async_op=True
                        ).async_wait()
                        self.status_manager.mark_done(group)
                    else:
                        self.status_manager.mark_aborted(group)

                if (
                    self._use_auto_scheduler
                    and self.status_manager.num_seq_group_running == 0
                ):
                    # rollout should not exit immediately when using auto scheduler
                    # because there might be migrations
                    # if so, `pending` will not be empty in while loop condition
                    await self.status_manager.wait_notification()

            self.status_manager.clear()

            if self._collect_meta_stats:
                self._collect_stats(all_rollout_results)

            if self._placement.is_collocated or self._placement.is_auto:
                await self.offload_engine()
                if self._use_auto_scheduler:
                    await self._scheduler.report_offloaded()

    async def generate_and_send(
        self,
        output_channel: Channel,
        channel_key: str,
        prompt_ids: list[int],
        sampling_params: Optional[dict] = None,
    ):
        final_sampling_params = self._sampling_params
        if sampling_params is not None and len(sampling_params) > 0:
            final_sampling_params = copy.deepcopy(self._sampling_params)
            for key, value in sampling_params.items():
                final_sampling_params[key] = value

        result = await self._engine.async_generate(
            input_ids=prompt_ids,
            sampling_params=final_sampling_params,
            return_logprob=self._return_logprobs,
        )
        # sglang will trim matched stop in result text, so we should only return output_ids
        result_dict = {
            "output_ids": result["output_ids"],
            "finish_reason": result["meta_info"]["finish_reason"]["type"],
        }
        if self._return_logprobs:
            result_dict["logprobs"] = [
                item[0] for item in result["meta_info"]["output_token_logprobs"]
            ]
        await output_channel.put(
            result_dict, key=channel_key, async_op=True
        ).async_wait()

    async def rollout_serverless(self, input_channel: Channel, output_channel: Channel):
        while True:
            rollout_request = await input_channel.get(async_op=True).async_wait()
            asyncio.create_task(
                self.generate_and_send(
                    output_channel=output_channel,
                    channel_key=rollout_request["channel_key"],
                    prompt_ids=rollout_request["prompt_ids"],
                    sampling_params=rollout_request.get("sampling_params", None),
                )
            )<|MERGE_RESOLUTION|>--- conflicted
+++ resolved
@@ -177,33 +177,6 @@
         """
         Run a test prompt batch and print its output.
         """
-<<<<<<< HEAD
-        if self._cfg.rollout.detokenize:
-            self.log_warning(
-                "validate_weight with detokenize=True is not supported yet."
-            )
-            input_ids = self._tokenizer(self._validate_prompts).input_ids
-            engine_results, _ = await self.async_generate(
-                input_ids=input_ids,
-                sampling_params=self._validate_sampling_params,
-                return_logprob=False,
-            )
-            print_sglang_outputs(
-                self._validate_prompts, engine_results, self._tokenizer
-            )
-            print("===============================", flush=True)
-        else:
-            input_ids = self._tokenizer(self._validate_prompts).input_ids
-            engine_results, _ = await self.async_generate(
-                input_ids=input_ids,
-                sampling_params=self._validate_sampling_params,
-                return_logprob=False,
-            )
-            print_sglang_outputs(
-                self._validate_prompts, engine_results, self._tokenizer
-            )
-            print("===============================", flush=True)
-=======
         input_ids = self._tokenizer(self._validate_prompts).input_ids
         engine_results, _ = await self.async_generate(
             input_ids=input_ids,
@@ -212,7 +185,6 @@
         )
         print_sglang_outputs(self._validate_prompts, engine_results, self._tokenizer)
         print("===============================", flush=True)
->>>>>>> ab9ec41a
 
     async def async_generate(
         self,
