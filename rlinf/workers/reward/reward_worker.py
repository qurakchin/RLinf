# Copyright 2025 The RLinf Authors.
#
# Licensed under the Apache License, Version 2.0 (the "License");
# you may not use this file except in compliance with the License.
# You may obtain a copy of the License at
#
#     https://www.apache.org/licenses/LICENSE-2.0
#
# Unless required by applicable law or agreed to in writing, software
# distributed under the License is distributed on an "AS IS" BASIS,
# WITHOUT WARRANTIES OR CONDITIONS OF ANY KIND, either express or implied.
# See the License for the specific language governing permissions and
# limitations under the License.


import torch
from omegaconf import DictConfig

from rlinf.algorithms.rewards import get_reward_class
from rlinf.data.io_struct import RolloutResult
from rlinf.data.tokenizers import hf_tokenizer
from rlinf.scheduler import Channel, Worker
from rlinf.utils.placement import ModelParallelComponentPlacement


class RewardWorker(Worker):
    def __init__(self, cfg: DictConfig, placement: ModelParallelComponentPlacement):
        Worker.__init__(self)
        self.cfg = cfg
        self.component_placement = placement
        self.tokenizer = hf_tokenizer(cfg.reward.tokenizer.tokenizer_model)
        self.total_batch_size_per_dp = (
            self.cfg.data.rollout_batch_size
            * self.cfg.algorithm.get("group_size", 1)
            // self._world_size
        )

    def init_worker(self):
        if self.cfg.reward.use_reward_model:
            raise NotImplementedError("Reward model is not implemented yet.")
        else:
            self.reward = get_reward_class(self.cfg.reward.reward_type)(self.cfg.reward)

    def get_batch(
        self, channel: Channel
    ) -> tuple[dict[str, torch.Tensor], RolloutResult]:
        result: RolloutResult = channel.get()
        batch = result.to_actor_batch(
            self.cfg.data.max_prompt_length,
            self.cfg.actor.model.encoder_seq_length,
            self.tokenizer.eos_token_id,
        )
        return batch, result

    def compute_rewards(self, input_channel: Channel, output_channel: Channel):
        """Compute rewards.

        Args:
            input_channel: The input channel to read from.
            output_channel: The output channel to send results to.
        """
        recv_batch_size = 0
        while recv_batch_size < self.total_batch_size_per_dp:
            rollout_result: RolloutResult = input_channel.get()
            recv_batch_size += rollout_result.num_sequence
            with self.worker_timer():
                if rollout_result.rewards is None:
                    if self.cfg.reward.use_reward_model:
                        with self.device_lock:
                            batch = rollout_result.to_actor_batch(
                                self.cfg.data.max_prompt_length,
                                self.cfg.actor.model.encoder_seq_length,
                                self.tokenizer.eos_token_id,
                            )
                            rollout_result.rewards = (
                                self.compute_batch_rewards_with_model(batch)
                            )
                    else:
                        rollout_result.rewards = self._compute_rule_based_rewards(
                            rollout_result
                        )

            output_channel.put(rollout_result)

        assert recv_batch_size == self.total_batch_size_per_dp, (
            f"Expected {self.total_batch_size_per_dp} sequences from channel, but got {recv_batch_size}"
        )

    def _compute_rule_based_rewards(self, rollout_result: RolloutResult):
        # Decode only the generated tokens; response_ids are already the post-prompt tokens
<<<<<<< HEAD
        texts = self.tokenizer.batch_decode(
            rollout_result.response_ids, skip_special_tokens=False
        )
=======
        texts = rollout_result.response_texts
        if texts is None:
            texts = self.tokenizer.batch_decode(
                rollout_result.response_ids, skip_special_tokens=True
            )
>>>>>>> 0bf6fdd8

        kwargs = {}
        if getattr(self.cfg.reward, "use_prompt", False):
            prompts = rollout_result.prompt_texts
            if prompts is None:
                prompts = self.tokenizer.batch_decode(
                    rollout_result.prompt_ids, skip_special_tokens=True
                )
            kwargs["prompts"] = prompts
        scores = self.reward.get_reward(texts, rollout_result.answers, **kwargs)
        return (
            torch.as_tensor(scores, dtype=torch.float, device=torch.device("cpu"))
            .view(-1, 1)
            .flatten()
        )

    def compute_batch_rewards_with_model(self, batch: dict[str, torch.Tensor]):
        raise NotImplementedError("Reward model is not implemented yet.")<|MERGE_RESOLUTION|>--- conflicted
+++ resolved
@@ -88,17 +88,11 @@
 
     def _compute_rule_based_rewards(self, rollout_result: RolloutResult):
         # Decode only the generated tokens; response_ids are already the post-prompt tokens
-<<<<<<< HEAD
-        texts = self.tokenizer.batch_decode(
-            rollout_result.response_ids, skip_special_tokens=False
-        )
-=======
         texts = rollout_result.response_texts
         if texts is None:
             texts = self.tokenizer.batch_decode(
-                rollout_result.response_ids, skip_special_tokens=True
+                rollout_result.response_ids, skip_special_tokens=False
             )
->>>>>>> 0bf6fdd8
 
         kwargs = {}
         if getattr(self.cfg.reward, "use_prompt", False):
