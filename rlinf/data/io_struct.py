# Copyright 2025 The RLinf Authors.
#
# Licensed under the Apache License, Version 2.0 (the "License");
# you may not use this file except in compliance with the License.
# You may obtain a copy of the License at
#
#     https://www.apache.org/licenses/LICENSE-2.0
#
# Unless required by applicable law or agreed to in writing, software
# distributed under the License is distributed on an "AS IS" BASIS,
# WITHOUT WARRANTIES OR CONDITIONS OF ANY KIND, either express or implied.
# See the License for the specific language governing permissions and
# limitations under the License.

import uuid
from dataclasses import dataclass, field
from enum import Enum
from typing import TYPE_CHECKING, Any, Callable, Optional, Union

import torch
from omegaconf import DictConfig

if TYPE_CHECKING:
    from vllm.outputs import CompletionOutput
    from vllm.outputs import RequestOutput as VllmRequestOutput

from rlinf.data.datasets.utils import batch_pad_to_fixed_len
from rlinf.utils.data_iter_utils import (
    get_iterator_k_split,
    split_list,
)


def get_batch_size(
    batch: dict[str, torch.Tensor], batch_tensor_key: str = "input_ids"
) -> int:
    """Get the batch size from the batch dictionary."""
    return batch[batch_tensor_key].size(0)


def get_seq_length(
    batch: dict[str, torch.Tensor], batch_tensor_key: str = "input_ids"
) -> int:
    """Get the sequence length from the batch dictionary."""
    return batch[batch_tensor_key].size(1)


@dataclass
class RolloutRequest:
    """
    Attr
    input_ids: List of input token IDs for rollout
    n: Number of completions to generate for each input
    image_data: list of image data (bytes or URLs) for multimodal inputs
    answers: List of answers for the requests, where each answer can be either a list of strings (for typical tasks) or a dict (for VQA tasks), if available.
    multi_modal_inputs: list of multi-modal inputs for the requests
    """

    n: int
    input_ids: list[list[int]]
    image_data: Union[list[list[bytes]], list[list[str]]]
    answers: list[Union[list[str], dict]]
    multi_modal_inputs: list[Optional[dict]]

    def to_seq_group_infos(self) -> list["SeqGroupInfo"]:
        """Convert the RolloutRequest into a list of SeqGroupInfo objects.

        Returns:
            List[SeqGroupInfo]: A list of SeqGroupInfo objects.
        """
        return [
            SeqGroupInfo(
                id=uuid.uuid4().int,
                input_ids=input_ids,
                answer=answer,
                group_size=self.n,
                image_data=image_data,
                multi_modal_inputs=multi_modal_inputs,
            )
            for input_ids, answer, image_data, multi_modal_inputs in zip(
                self.input_ids,
                self.answers,
                self.image_data,
                self.multi_modal_inputs,
                strict=True,
            )
        ]


class FinishReasonEnum(str, Enum):
    ABORT = "abort"
    STOP = "stop"
    LENGTH = "length"


@dataclass
class SeqGroupInfo:
    """
    SeqGroupInfo represents a group of sequences and tracks their processing status and results.

    Each SeqGroupInfo instance corresponds to a single input sequence that is expanded into `group_size` sequences

    Attributes:
        id (int): Unique identifier for the sequence group.
        input_ids (List[int]): List of input IDs of the original sequence.
        answer (Union[List[str], Dict]): List of answers of the original sequence.(One sequence can have multiple equivalent answers), or a dict in case of vqa task.
        group_size (int): Number of sequences in the group.
        idx_completed (set[int]): Set of indices for sequences that have completed rollout and are ready for evaluation.
        idx_aborted (set[int]): Set of indices for sequences that have been aborted. These sequences need to be re-rolled out before they can be evaluated.
        results (List[Optional[Dict]]): List storing result dictionaries for each sequence, or None if not yet available.
    """

    id: int
    input_ids: list[int]
    answer: Union[list[str], dict]
    group_size: int
    idx_completed: set[int] = field(init=False, compare=False)
    idx_aborted: set[int] = field(init=False, compare=False)
    results: list[Optional[dict]] = field(init=False, compare=False)
    image_data: Optional[list] = None
    multi_modal_inputs: Optional[dict] = None

    def __post_init__(self):
        assert self.group_size > 0, "group_size must be greater than 0"
        self.idx_completed = set()
        self.idx_aborted = set()
        self.results = [None for _ in range(self.group_size)]

    def record_sglang_result(self, idx: int, result: dict, logger=None):
        """Record a single sglang execution result and update internal tracking.

        This method is responsible for updating the internal state of the SeqGroupInfo
        instance based on the result of a single sglang execution. It accepts the index of the
        sequence within the group and the result dictionary returned by sglang. Then it updates
        the sets of completed and aborted indices based on the finish reason provided in the result.
        If the result for the given index already exists, indicating that this is a re-rollout
        sequence, this method will merge the new result with the previous one by concatenating the output IDs.

        Args:
            idx: int
                The index of the sequence within the group (0 <= idx < group_size).
            result: Dict
                Result of SGLang. Expected to contain at least:
                - "meta_info": {"finish_reason": {"type": FinishReasonEnum}}
                - "output_ids": a list (or list-like) of output identifier elements
            logger: optional
                Optional logger for diagnostic messages.
        """

        finished_reason = result["meta_info"]["finish_reason"]["type"]
        match finished_reason:
            case FinishReasonEnum.ABORT:
                self.idx_aborted.add(idx)
            case FinishReasonEnum.STOP | FinishReasonEnum.LENGTH:
                self.idx_completed.add(idx)
            case _:
                raise ValueError(f"Unknown finish reason: {finished_reason}")
        if self.results[idx] is None:
            self.results[idx] = result
        else:
            prev_output_ids = self.results[idx]["output_ids"]
            self.results[idx] = result
            self.results[idx]["output_ids"] = prev_output_ids + result["output_ids"]

    def __hash__(self):
        return self.id

    @property
    def num_completed(self) -> int:
        """Returns the number of completed sequences."""
        return len(self.idx_completed)

    @property
    def num_aborted(self) -> int:
        """Returns the number of aborted sequences."""
        return len(self.idx_aborted)

    @property
    def num_returned(self) -> int:
        """Returns the total number of sequences that have either completed or aborted."""
        return self.num_completed + self.num_aborted

    @property
    def num_running(self) -> int:
        """Returns the number of sequences still running."""
        return self.group_size - self.num_returned

    @property
    def all_returned(self) -> bool:
        """Returns True if all sequences have either completed or aborted."""
        return self.num_returned == self.group_size

    @property
    def all_completed(self) -> bool:
        """Returns True if all sequences have completed."""
        return self.num_completed == self.group_size


@dataclass(kw_only=True)
class RolloutResult:
    """
    Rollout Result
    """

    num_sequence: int
    group_size: int
    prompt_lengths: list[int]
    prompt_ids: list[list[int]]
    response_lengths: list[int]
    response_ids: list[list[int]]
    is_end: list[bool]
    rewards: Optional[list[float] | torch.Tensor] = None
    advantages: Optional[list[float] | torch.Tensor] = None
    prompt_texts: Optional[list[str]] = None
    response_texts: Optional[list[str]] = None
    answers: Optional[list[str | dict]] = None
    image_data: Optional[Union[list[list[bytes]], list[list[str]]]] = None
    multi_modal_inputs: Optional[list[dict]] = None
    response_mask: Optional[list[list[int]]] = None
    # Inference
    # Logprobs returned by rollout engines
    rollout_logprobs: Optional[list[list[float]]] = None
    # Logprobs recomputed by inference when rollout has returned logprobs
    recompute_prev_logprobs: Optional[torch.Tensor] = None
    # The final prev_logprobs used for training
    # When rollout has returned logprobs, this is rollout_logprobs
    # Otherwise, this is the logprobs recomputed by inference
    prev_logprobs: Optional[torch.Tensor] = None
    # Reference logprobs for comparison
    ref_logprobs: Optional[torch.Tensor] = None

    @property
    def batch_size(self):
        return self.num_sequence // self.group_size

    @staticmethod
    def _get_attention_masks_and_position_ids(
        prompt_lengths: torch.Tensor,
        response_lengths: torch.Tensor,
        response_mask: torch.Tensor | None,
        max_prompt_len: int,
        total_len: int,
    ) -> tuple[torch.Tensor, torch.Tensor]:
        B = prompt_lengths.size(0)

        # =========================
        # Attention Mask
        # =========================
        arange_ids = (
            torch.arange(total_len).unsqueeze(0).expand(B, -1)
        )  # [B, total_len]

        # Compute the start and end positions of the prompt and response tokens
        prompt_start = max_prompt_len - prompt_lengths  # [B]
        response_end = max_prompt_len + response_lengths  # [B]

        # Broadcast [B, total_len]
        prompt_start = prompt_start.unsqueeze(1)
        response_end = response_end.unsqueeze(1)
        if response_mask is not None:
<<<<<<< HEAD
            max_response_len=total_len - max_prompt_len
=======
            max_response_len = total_len - max_prompt_len
>>>>>>> 418d8e47
            response_mask = batch_pad_to_fixed_len(
                [torch.as_tensor(ids, dtype=torch.long) for ids in response_mask],
                max_batch_len=max_response_len,
                pad_token=0,
            )

<<<<<<< HEAD
            attention_mask = torch.cat([(torch.arange(max_prompt_len).unsqueeze(0).expand(response_mask.size(0), -1) >= prompt_start), response_mask], dim=1).bool()
=======
            attention_mask = torch.cat(
                [
                    (
                        torch.arange(max_prompt_len)
                        .unsqueeze(0)
                        .expand(response_mask.size(0), -1)
                        >= prompt_start
                    ),
                    response_mask,
                ],
                dim=1,
            ).bool()
>>>>>>> 418d8e47
        else:
            attention_mask = (arange_ids >= prompt_start) & (arange_ids < response_end)

        # =========================
        # Position IDs
        # =========================
        position_ids = torch.zeros_like(arange_ids)

        for i in range(B):
            ps = prompt_start[i].item()
            position_ids[i, ps:] = torch.arange(total_len - ps)

        return attention_mask, position_ids

    @staticmethod
    def from_vllm_results(
        group_size: int,
        results: list["VllmRequestOutput"],
        answers: Optional[Union[list[str], dict]] = None,
        multi_modal_inputs: Optional[list[dict]] = None,
        return_logprobs: bool = False,
    ) -> "RolloutResult":
        """
        Create a RolloutResult from the given vLLM results.

        Args:
            group_size (int): The group size used during rollout.
            results (list[VllmRequestOutput]): The rollout results from vLLM.
            answers (Optional[Union[list[str], dict]]): The answers corresponding to the inputs, notably, if task type is vqa, answers is a dict.
            multi_modal_inputs (Optional[list[Dict]]): The multi-modal inputs corresponding to the inputs.
            return_logprobs (bool): Whether to return log probabilities.

        Returns:
            RolloutResult: The constructed RolloutResult object.
        """

        def get_logprobs(
            response_ids: list[int], output: "CompletionOutput"
        ) -> list[float]:
            logprobs = []
            returned_logprobs = output.logprobs
            assert logprobs is not None, (
                "vllm returned None logprobs, while return_logprobs is set."
            )
            for i, logprob in enumerate(returned_logprobs):
                logprobs.append(logprob[response_ids[i]].logprob)
            return logprobs

        num_sequences = len(results) * group_size

        if multi_modal_inputs:
            mm_inputs = []
            for mm_input in multi_modal_inputs:
                mm_inputs.extend([mm_input] * group_size)
        else:
            mm_inputs = None

        # for VQA task, answers is a dict
        if isinstance(answers, dict):
            answers = [answers]

        prompt_lengths = []
        prompt_ids = []
        response_lengths = []
        response_ids = []
        logprobs = []
        is_end = []
        response_texts = []
        rollout_answers = (
            [answer for answer in answers for _ in range(group_size)]
            if answers
            else None
        )
        for vllm_result in results:
            if vllm_result.prompt_token_ids is not None:
                prompt_ids.extend([vllm_result.prompt_token_ids] * group_size)
                prompt_lengths.extend([len(vllm_result.prompt_token_ids)] * group_size)
            else:
                raise NotImplementedError("vllm should return tokenized prompt.")
            response_ids.extend(
                [list(output.token_ids) for output in vllm_result.outputs]
            )
            response_texts.extend([output.text for output in vllm_result.outputs])
            response_lengths.extend(
                [len(output.token_ids) for output in vllm_result.outputs]
            )
            is_end.extend([vllm_result.finished] * group_size)
            if return_logprobs:
                logprobs.extend(
                    [
                        get_logprobs(list(output.token_ids), output)
                        for output in vllm_result.outputs
                    ]
                )
        result: RolloutResult = RolloutResult(
            group_size=group_size,
            num_sequence=num_sequences,
            answers=rollout_answers,
            prompt_ids=prompt_ids,
            prompt_lengths=prompt_lengths,
            response_ids=response_ids,
            response_lengths=response_lengths,
            response_texts=response_texts,
            multi_modal_inputs=mm_inputs,
            is_end=is_end,
        )
        if return_logprobs:
            result.rollout_logprobs = logprobs
        return result

    @staticmethod
    def from_sglang_results(
        results: list[dict],
        group_size: int,
        input_ids: list[list[int]],
        answers: Optional[list[list[int]]] = None,
        image_data: Optional[Union[list[list[bytes]], list[list[str]]]] = None,
        multi_modal_inputs: Optional[list[dict]] = None,
        return_logprobs: bool = False,
    ) -> "RolloutResult":
        """Create a MathRolloutResult from the given results and input IDs.

        Args:
            results (List[Dict]): The rollout results from the model.
            input_ids (List[List[int]]): The input IDs for the prompts.
            return_logprobs (bool): Whether to return log probabilities.
        """
        assert len(results) == len(input_ids), (
            f"Results length {len(results)} does not match input_ids length {len(input_ids)}"
        )
        assert isinstance(results, list) and all(
            isinstance(res, dict) for res in results
        ), "Results should be a list of dictionaries."
        assert isinstance(input_ids, list) and all(
            isinstance(id_list, list) for id_list in input_ids
        ), "Input IDs should be a list of lists."
        result = RolloutResult(
            num_sequence=len(results),
            group_size=group_size,
            prompt_lengths=[len(input_id) for input_id in input_ids],
            prompt_ids=input_ids,
            response_lengths=[len(res["output_ids"]) for res in results],
            response_ids=[res["output_ids"] for res in results],
            answers=answers,
            image_data=image_data,
            multi_modal_inputs=multi_modal_inputs,
            is_end=[
                res["meta_info"]["finish_reason"]["type"] == "stop" for res in results
            ],
        )
        if return_logprobs:
            logprobs = [
                [item[0] for item in res["meta_info"]["output_token_logprobs"]]
                for res in results
            ]
            result.rollout_logprobs = logprobs
        return result

    @classmethod
    def from_sglang_seq_group(cls, seq_group: SeqGroupInfo, return_logprobs: bool):
        return cls.from_sglang_results(
            seq_group.results,
            seq_group.group_size,
            [seq_group.input_ids] * seq_group.group_size,
            [seq_group.answer] * seq_group.group_size,
            image_data=[seq_group.image_data] * seq_group.group_size,
            multi_modal_inputs=[seq_group.multi_modal_inputs] * seq_group.group_size,
            return_logprobs=return_logprobs,
        )

    @staticmethod
    def merge_result_list(
        rollout_results: list["RolloutResult"],
    ) -> "RolloutResult":
        assert len(rollout_results) > 0, "No rollout results to merge."
        if len(rollout_results) == 1:
            return rollout_results[0]
        merged_result = RolloutResult(
            num_sequence=sum(res.num_sequence for res in rollout_results),
            group_size=rollout_results[0].group_size,
            prompt_lengths=[],
            prompt_ids=[],
            response_lengths=[],
            response_ids=[],
            is_end=[],
        )

        def merge_tensor(dst_tensor: torch.Tensor, src_tensor: torch.Tensor):
            assert dst_tensor is None or torch.is_tensor(dst_tensor), (
                f"Expected tensor, got {type(dst_tensor)}"
            )
            assert torch.is_tensor(src_tensor), (
                f"Expected tensor, got {type(src_tensor)}"
            )
            if dst_tensor is None:
                return src_tensor
            else:
                return torch.cat([dst_tensor, src_tensor], dim=0)

        def merge_list(dst_list: list, src_list: list):
            assert dst_list is None or isinstance(dst_list, list), (
                f"Expected list, got {type(dst_list)}"
            )
            assert isinstance(src_list, list), f"Expected list, got {type(src_list)}"
            if dst_list is None:
                return src_list
            else:
                dst_list.extend(src_list)
                return dst_list

        for res in rollout_results:
            merged_result.prompt_lengths.extend(res.prompt_lengths)
            merged_result.prompt_ids.extend(res.prompt_ids)
            merged_result.response_lengths.extend(res.response_lengths)
            merged_result.response_ids.extend(res.response_ids)
            merged_result.is_end.extend(res.is_end)
            if res.answers is not None:
                merged_result.answers = merge_list(merged_result.answers, res.answers)
            if res.advantages is not None:
                if isinstance(res.advantages, list):
                    merged_result.advantages = merge_list(
                        merged_result.advantages, res.advantages
                    )
                elif isinstance(res.advantages, torch.Tensor):
                    merged_result.advantages = merge_tensor(
                        merged_result.advantages, res.advantages
                    )
                else:
                    raise ValueError(
                        f"Wrong type of advantages {type(merged_result.advantages)}"
                    )
            if res.rewards is not None:
                if isinstance(res.rewards, list):
                    merged_result.rewards = merge_list(
                        merged_result.rewards, res.rewards
                    )
                elif isinstance(res.rewards, torch.Tensor):
                    merged_result.rewards = merge_tensor(
                        merged_result.rewards, res.rewards
                    )
                else:
                    raise ValueError(
                        f"Wrong type of rewards {type(merged_result.rewards)}"
                    )
            if res.rollout_logprobs is not None:
                merged_result.rollout_logprobs = merge_list(
                    merged_result.rollout_logprobs, res.rollout_logprobs
                )
            if res.prev_logprobs is not None:
                merged_result.prev_logprobs = merge_tensor(
                    merged_result.prev_logprobs, res.prev_logprobs
                )
            if res.ref_logprobs is not None:
                merged_result.ref_logprobs = merge_tensor(
                    merged_result.ref_logprobs, res.ref_logprobs
                )
            if res.recompute_prev_logprobs is not None:
                merged_result.recompute_prev_logprobs = merge_tensor(
                    merged_result.recompute_prev_logprobs, res.recompute_prev_logprobs
                )
        return merged_result

    @staticmethod
    def split_result_list_by_group(
        rollout_results: list["RolloutResult"],
    ) -> list["RolloutResult"]:
        """
        Split RolloutResult objects by group_size.

        If input has only one RolloutResult, split it into multiple RolloutResult objects by group_size.
        If input has multiple RolloutResult objects, split each one and merge the results.

        Args:
            rollout_results: List of input RolloutResult objects

        Returns:
            List of RolloutResult objects grouped by group_size
        """
        assert len(rollout_results) > 0, "No rollout results to split."

        all_split_results = []

        for rollout_result in rollout_results:
            split_results = RolloutResult._split_single_result_by_group(rollout_result)
            all_split_results.extend(split_results)

        return all_split_results

    @staticmethod
    def _split_single_result_by_group(
        rollout_result: "RolloutResult",
    ) -> list["RolloutResult"]:
        """
        Split a single RolloutResult into multiple RolloutResult objects by group_size.

        Args:
            rollout_result: The RolloutResult to be split

        Returns:
            List of split RolloutResult objects
        """
        group_size = rollout_result.group_size
        num_sequence = rollout_result.num_sequence

        assert num_sequence % group_size == 0, (
            f"num_sequence ({num_sequence}) must be divisible by group_size ({group_size})"
        )

        num_groups = num_sequence // group_size
        split_results = []

        # Split list fields
        prompt_lengths_split = split_list(rollout_result.prompt_lengths, num_groups)
        prompt_ids_split = split_list(rollout_result.prompt_ids, num_groups)
        response_lengths_split = split_list(rollout_result.response_lengths, num_groups)
        response_ids_split = split_list(rollout_result.response_ids, num_groups)
        is_end_split = split_list(rollout_result.is_end, num_groups)

        # Handle optional fields
        answers_split = None
        if rollout_result.answers is not None:
            answers_split = split_list(rollout_result.answers, num_groups)

        image_data_split = None
        if rollout_result.image_data is not None:
            image_data_split = split_list(rollout_result.image_data, num_groups)

        multi_modal_inputs_split = None
        if rollout_result.multi_modal_inputs is not None:
            multi_modal_inputs_split = split_list(
                rollout_result.multi_modal_inputs, num_groups
            )

        prompt_texts_split = None
        if rollout_result.prompt_texts is not None:
            prompt_texts_split = split_list(rollout_result.prompt_texts, num_groups)

        response_texts_split = None
        if rollout_result.response_texts is not None:
            response_texts_split = split_list(rollout_result.response_texts, num_groups)

        rollout_logprobs_split = None
        if rollout_result.rollout_logprobs is not None:
            rollout_logprobs_split = split_list(
                rollout_result.rollout_logprobs, num_groups
            )

        # Handle tensor fields
        rewards_split = None
        if rollout_result.rewards is not None:
            if isinstance(rollout_result.rewards, torch.Tensor):
                rewards_split = torch.chunk(rollout_result.rewards, num_groups, dim=0)
            else:
                rewards_split = split_list(rollout_result.rewards, num_groups)

        advantages_split = None
        if rollout_result.advantages is not None:
            if isinstance(rollout_result.advantages, torch.Tensor):
                advantages_split = torch.chunk(
                    rollout_result.advantages, num_groups, dim=0
                )
            else:
                advantages_split = split_list(rollout_result.advantages, num_groups)

        prev_logprobs_split = None
        if rollout_result.prev_logprobs is not None:
            prev_logprobs_split = torch.chunk(
                rollout_result.prev_logprobs, num_groups, dim=0
            )

        ref_logprobs_split = None
        if rollout_result.ref_logprobs is not None:
            ref_logprobs_split = torch.chunk(
                rollout_result.ref_logprobs, num_groups, dim=0
            )

        # Create split RolloutResult objects
        for i in range(num_groups):
            split_result = RolloutResult(
                num_sequence=group_size,
                group_size=group_size,
                prompt_lengths=prompt_lengths_split[i],
                prompt_ids=prompt_ids_split[i],
                response_lengths=response_lengths_split[i],
                response_ids=response_ids_split[i],
                is_end=is_end_split[i],
                answers=answers_split[i] if answers_split is not None else None,
                image_data=image_data_split[i]
                if image_data_split is not None
                else None,
                multi_modal_inputs=multi_modal_inputs_split[i]
                if multi_modal_inputs_split is not None
                else None,
                prompt_texts=prompt_texts_split[i]
                if prompt_texts_split is not None
                else None,
                response_texts=response_texts_split[i]
                if response_texts_split is not None
                else None,
                rollout_logprobs=rollout_logprobs_split[i]
                if rollout_logprobs_split is not None
                else None,
                rewards=rewards_split[i] if rewards_split is not None else None,
                advantages=advantages_split[i]
                if advantages_split is not None
                else None,
                prev_logprobs=prev_logprobs_split[i]
                if prev_logprobs_split is not None
                else None,
                ref_logprobs=ref_logprobs_split[i]
                if ref_logprobs_split is not None
                else None,
            )
            split_results.append(split_result)

        return split_results

    def to_actor_batch(
        self,
        data_seq_length: int,
        training_seq_length: int,
        pad_token: int,
    ) -> dict[str, torch.Tensor]:
        """
        Transform the rollout result into a format suitable for the actor.

        Args:
            data_seq_length (int): Maximum prompt length, e.g., 1024.
            training_seq_length (int): Total sequence length for training, e.g., 8192.
                The maximum response length is calculated as `training_seq_length - data_seq_length`.
            pad_token (int): Token used for padding, e.g., `tokenizer.pad_token_id`.

        Returns:
            Dict[str, torch.Tensor]: A dictionary with keys:

            input_ids (torch.Tensor):
                Concatenated prompt and response token IDs,
                shape ``[batch_size, training_seq_length]``.

            attention_mask (torch.Tensor):
                Attention mask for the input sequence,
                shape ``[batch_size, training_seq_length]``.

            is_end (torch.Tensor):
                Boolean tensor indicating whether the sequence ends,
                shape ``[batch_size]``.

            position_ids (torch.Tensor):
                Position IDs for the input sequence,
                shape ``[batch_size, training_seq_length]``.

            prompt_lengths (torch.Tensor):
                Lengths of the prompt sequences,
                shape ``[batch_size]``.

            response_lengths (torch.Tensor):
                Lengths of the response sequences,
                shape ``[batch_size]``.

            advantages (torch.Tensor), optional:
                Advantage values for the responses,
                shape ``[batch_size, training_seq_length - data_seq_length]``.
        """

        # len = training_seq_length: input_ids, attention_mask, position_ids
        #           [prompt_padding, prompt_ids,    response_ids, ... ,response_padding]
        #           |<-- padding -->|<-- pmp len -->|<-- resp len --->|<-- padding --->|
        #           |<---- cfg.data.seq_length ---->|
        #           |<------------------ cfg.runner.seq_length --------------------->|

        # len = training_seq_length - data_seq_length: advantage, prev_logprobs, ref_logprobs
        # each row: [response_ids, ...,                , response_padding]
        #           |<----- true response length ----->|<--- padding --->|
        #           |<-- cfg.runner.seq_length - cfg.data.seq_length ->|

        max_response_len = training_seq_length - data_seq_length

        prompt_lengths = torch.tensor(self.prompt_lengths)
        response_lengths = torch.tensor(self.response_lengths)
        is_end = torch.tensor(self.is_end, dtype=torch.bool)

        if self.response_mask is not None:
            response_mask = batch_pad_to_fixed_len(
                [torch.as_tensor(ids, dtype=torch.long) for ids in self.response_mask],
                max_batch_len=max_response_len,
                pad_token=pad_token,
            )
        else:
            response_mask = None

        attention_mask, position_ids = self._get_attention_masks_and_position_ids(
            prompt_lengths=prompt_lengths,
            response_lengths=response_lengths,
            response_mask=self.response_mask,
            max_prompt_len=data_seq_length,
            total_len=training_seq_length,
        )

        prompt_ids = batch_pad_to_fixed_len(
            [torch.as_tensor(ids, dtype=torch.long) for ids in self.prompt_ids],
            max_batch_len=data_seq_length,
            pad_token=pad_token,
            left_pad=True,
        )

        response_ids = batch_pad_to_fixed_len(
            [torch.as_tensor(ids, dtype=torch.long) for ids in self.response_ids],
            max_batch_len=max_response_len,
            pad_token=pad_token,
        )
        input_ids = torch.cat(
            [prompt_ids, response_ids], dim=1
        )  # [B, training_seq_length]

        batch = {
            "input_ids": input_ids.cuda(),
            "attention_mask": attention_mask.cuda(),
            "is_end": is_end.cuda(),
            "position_ids": position_ids.cuda(),
            "prompt_lengths": prompt_lengths.cuda(),
            "response_lengths": response_lengths.cuda(),
        }

        if (
            self.multi_modal_inputs is not None
            and self.multi_modal_inputs[0] is not None
        ):
            batch["multi_modal_inputs"] = self.multi_modal_inputs

        if self.advantages is not None:
            if isinstance(self.advantages, torch.Tensor):
                batch["advantages"] = self.advantages.cuda()
            else:
                response_attention_mask = attention_mask[
                    :, -max_response_len:
                ]  # [B, max_response_len]
                advantages = torch.tensor(self.advantages, dtype=torch.float32).reshape(
                    -1, 1
                )  # [B, 1]
                advantages = response_attention_mask.float().cuda() * advantages.cuda()
                batch["advantages"] = advantages.cuda()

        if self.prev_logprobs is not None:
            batch["prev_logprobs"] = self.prev_logprobs.cuda()

        if self.ref_logprobs is not None:
            batch["ref_logprobs"] = self.ref_logprobs.cuda()

        if self.recompute_prev_logprobs is not None:
            batch["recompute_prev_logprobs"] = self.recompute_prev_logprobs.cuda()

        if self.rewards is not None:
            batch["rewards"] = self.rewards.cuda()

        if self.rollout_logprobs is not None:
            logprobs = batch_pad_to_fixed_len(
                [
                    torch.as_tensor(logprobs, dtype=torch.float)
                    for logprobs in self.rollout_logprobs
                ],
                max_batch_len=max_response_len,
                pad_token=pad_token,
            )
            batch["prev_logprobs"] = logprobs.cuda()

        return batch

    @staticmethod
    def merge_batches(
        batches: list[dict[str, torch.Tensor]],
    ) -> dict[str, torch.Tensor]:
        """Merge two batches into one."""
        merged_batch = {}
        if len(batches) == 0:
            return merged_batch
        if len(batches) == 1:
            return batches[0]

        for key in batches[0].keys():
            if torch.is_tensor(batches[0][key]):
                merged_batch[key] = torch.cat([batch[key] for batch in batches], dim=0)
            elif isinstance(batches[0][key], list):
                merged_batch[key] = []
                for batch in batches:
                    merged_batch[key].extend(batch[key])
            else:
                raise ValueError(f"Unsupported batch key type: {type(batches[0][key])}")
        return merged_batch


class BatchResizingIterator:
    """The iterator for handling getting a batch and split it as a batch iterator with optional dynamic batch size."""

    def __init__(
        self,
        cfg: DictConfig,
        get_batch_fn: Callable,
        micro_batch_size: int,
        total_batch_size: int,
        num_global_batches: int,
        forward_only: bool,
        batch_tensor_key: str = "input_ids",
    ):
        """Initialize the BatchResizingIterator.

        Args:
            cfg (DictConfig): The configuration object.
            get_batch_fn (Callable): The function to get the batch.
            micro_batch_size (int): The size of the micro batch.
            global_batch_size_per_dp (int): The global batch size per data parallel. Here a global batch means the data required for running a single step of inference/training.
            batch_tensor_key (str): The key for retrieving a sample batch tensor, which will be used to measure the batch size and sequence length. By default, this is "input_ids", which means the input_ids tensor's shape will be used to determine batch size and sequence length.
        """
        self.cfg = cfg
        self.get_batch_fn = get_batch_fn
        self.micro_batch_size = micro_batch_size
        self.num_global_batches = num_global_batches
        self.total_batch_size = total_batch_size
        self.global_batch_size = total_batch_size // num_global_batches
        self.forward_only = forward_only
        self.batch_tensor_key = batch_tensor_key

        # Iterator states
        self.consumed_batch_size = 0
        self.micro_batch_iter = iter([])
        self.global_batch_iter = iter([])
        self.prefetch_micro_batch = None  # Used for computing batch info
        self.global_batch_done = False
        self.batches = []
        self.get_batch_fn_handler = None
        self.global_batch_handler: Optional[Callable] = None

    def register_get_batch_handler(self, handler: Callable):
        """This enables processing a batch after calling self.get_batch_fn.

        Args:
            handler (Callable): The handler function to process the return value of self.get_batch_fn.
        """
        self.get_batch_fn_handler = handler

    def reset_total_batch_size(self, total_batch_size: int):
        self.total_batch_size = total_batch_size
        self.global_batch_size = total_batch_size // self.num_global_batches

    def check_finished_global_batch(self):
        assert self.global_batch_done, (
            f"Batch iterator has not finished for this global batch, only consumed {self.consumed_batch_size} sequences, expected {self.global_batch_size}"
        )

    def get_all_batches(self):
        """Retrieve all the batches (merged) iterated after the last call to get_all_batches."""
        batch = RolloutResult.merge_batches(self.batches)
        self.batches = []
        return batch

    def prefetch_one_batch(self):
        """Get the total sequence length, number of microbatches, and indices based on the batch information and dynamic batch sizing.

        Args:
            forward_micro_batch_size: The size of the forward micro batch.
            forward_only: Whether to only consider the forward pass.
        """
        if self.prefetch_micro_batch is None:
            self.prefetch_micro_batch = next(self)

        return self.prefetch_micro_batch

    def _get_next_micro_batch(self):
        """Retrieve the next micro batch from the current microbatch iterator."""
        if self.prefetch_micro_batch is not None:
            # If a microbatch has already been prefetched for batch info computation
            # Return the prefetched microbatch
            micro_batch = self.prefetch_micro_batch
            self.prefetch_micro_batch = None
        else:
            micro_batch: dict[str, torch.Tensor] = next(self.micro_batch_iter)
            self.global_batch_done = False
            self.consumed_batch_size += micro_batch[self.batch_tensor_key].shape[0]
            self.batches.append(micro_batch)
            if self.consumed_batch_size == self.global_batch_size:
                # A global batch has been consumed, store the global batch step history
                self.consumed_batch_size = 0
                self.global_batch_done = True
            else:
                assert self.consumed_batch_size < self.global_batch_size, (
                    f"Recevied batches with a total size of {self.consumed_batch_size}, which exceeds the global batch size per dp {self.global_batch_size}. This suggests that the configured global batch size cannot be divided by the actual batch size."
                )
        return micro_batch

    def register_global_batch_handler(self, handler: Callable):
        """This enables processing a global batch before it's splitting into microbatches and consumed.

        Args:
            handler (Callable): The handler function to process the global batch. This function will receive a single argument, which is the global batch to process, and returns the processed global batch.
        """
        self.global_batch_handler = handler

    def _fill_global_batches(self, current_batch: dict[str, torch.Tensor]):
        """Keep getting batches until the batch size is multiple of a global batch if requires_global_batch."""
        current_batch_size = current_batch[self.batch_tensor_key].shape[0]
        while (
            current_batch_size < self.global_batch_size
            and current_batch_size % self.global_batch_size != 0
        ):
            new_batch, result = self.get_batch_fn()
            if self.get_batch_fn_handler is not None:
                new_batch = self.get_batch_fn_handler(new_batch)
            current_batch = RolloutResult.merge_batches([current_batch, new_batch])
            current_batch_size = current_batch[self.batch_tensor_key].shape[0]
        return current_batch

    def _get_global_batches(self):
        """Split a batch into multiple global batches, each of which will be used for one step of inference/training."""
        batch, result = self.get_batch_fn()
        if self.get_batch_fn_handler is not None:
            batch = self.get_batch_fn_handler(batch)
        batch_size = result.num_sequence
        if batch_size % self.global_batch_size != 0:
            if self.global_batch_handler is not None:
                # No need to fill global batches if it's already filled by full batches
                batch = self._fill_global_batches(batch)
                batch_size = get_batch_size(batch, self.batch_tensor_key)
            else:
                # If the batch size is smaller than the global batch size per data parallel group,
                # we can return the batch as is
                return iter([batch])
        num_splits = batch_size // self.global_batch_size
        return get_iterator_k_split(
            batch,
            num_splits=num_splits,
            shuffle=self.cfg.algorithm.get("shuffle_rollout", True),
            shuffle_seed=self.cfg.actor.seed,
        )

    def __iter__(self):
        """Return the iterator object itself."""
        return self

    def __next__(self):
        """Retrieve the next micro batch from the current microbatch iterator."""
        try:
            return self._get_next_micro_batch()
        except StopIteration:
            try:
                global_batch = next(self.global_batch_iter)
            except StopIteration:
                # If both the current micro and global batch iterators are exhausted, fetch a new batch
                self.global_batch_iter = self._get_global_batches()
                global_batch = next(self.global_batch_iter)

            if self.global_batch_handler is not None:
                global_batch = self.global_batch_handler(global_batch)
                assert global_batch is not None, (
                    f"global batch handler {self.global_batch_handler} must not return None."
                )

            global_batch_size = get_batch_size(global_batch, self.batch_tensor_key)
            self.micro_batch_iter = get_iterator_k_split(
                global_batch,
                num_splits=global_batch_size // self.micro_batch_size,
                shuffle=self.cfg.algorithm.get("shuffle_rollout", True),
                shuffle_seed=self.cfg.actor.seed,
            )

            return self._get_next_micro_batch()


def put_tensor_cpu(data_dict):
    if data_dict is None:
        return None

    for key, value in data_dict.items():
        if isinstance(value, dict):
            data_dict[key] = put_tensor_cpu(value)
        if isinstance(value, torch.Tensor):
            data_dict[key] = value.cpu().contiguous()
    return data_dict


@dataclass(kw_only=True)
class EnvOutput:
    simulator_type: str
    obs: dict[str, Any]
    final_obs: Optional[dict[str, Any]] = None
    dones: Optional[torch.Tensor] = None  # [B]
    rewards: Optional[torch.Tensor] = None  # [B]

    def __post_init__(self):
        self.obs = put_tensor_cpu(self.obs)
        self.final_obs = (
            put_tensor_cpu(self.final_obs) if self.final_obs is not None else None
        )
        self.dones = self.dones.cpu().contiguous() if self.dones is not None else None
        self.rewards = (
            self.rewards.cpu().contiguous() if self.rewards is not None else None
        )

    def prepare_observations(self, obs: dict[str, Any]) -> dict[str, Any]:
        wrist_image_tensor = None
        if self.simulator_type == "libero":
            image_tensor = torch.stack(
                [
                    value.clone().permute(2, 0, 1)
                    for value in obs["images_and_states"]["full_image"]
                ]
            )
            if "wrist_image" in obs["images_and_states"]:
                wrist_image_tensor = torch.stack(
                    [
                        value.clone().permute(2, 0, 1)
                        for value in obs["images_and_states"]["wrist_image"]
                    ]
                )
        elif self.simulator_type == "maniskill":
            image_tensor = obs["images"]
        elif self.simulator_type == "robotwin":
            image_tensor = obs["images"]
        elif self.simulator_type == "behavior":
            image_tensor = obs["images"]
            wrist_image_tensor = obs["wrist_images"]
        else:
            raise NotImplementedError

        states = None
        if "images_and_states" in obs and "state" in obs["images_and_states"]:
            states = obs["images_and_states"]["state"]

        task_descriptions = (
            list(obs["task_descriptions"]) if "task_descriptions" in obs else None
        )

        return {
            "images": image_tensor,
            "wrist_images": wrist_image_tensor,
            "states": states,
            "task_descriptions": task_descriptions,
        }

    def to_dict(self):
        env_output_dict = {}

        env_output_dict["obs"] = self.prepare_observations(self.obs)
        env_output_dict["final_obs"] = (
            self.prepare_observations(self.final_obs)
            if self.final_obs is not None
            else None
        )
        env_output_dict["dones"] = self.dones
        env_output_dict["rewards"] = self.rewards

        return env_output_dict


@dataclass(kw_only=True)
class EmbodiedRolloutResult:
    # required
    prev_logprobs: list[torch.Tensor] = field(default_factory=list)
    prev_values: list[torch.Tensor] = field(default_factory=list)
    dones: list[torch.Tensor] = field(default_factory=list)
    rewards: list[torch.Tensor] = field(default_factory=list)

    forward_inputs: list[dict[str, Any]] = field(default_factory=list)

    def __post_init__(self):
        self.prev_logprobs = (
            [prev_logprob.cpu().contiguous() for prev_logprob in self.prev_logprobs]
            if self.prev_logprobs is not None
            else []
        )
        self.prev_values = (
            [prev_value.cpu().contiguous() for prev_value in self.prev_values]
            if self.prev_values is not None
            else []
        )
        self.dones = (
            [done.cpu().contiguous() for done in self.dones]
            if self.dones is not None
            else []
        )
        self.rewards = (
            [reward.cpu().contiguous() for reward in self.rewards]
            if self.rewards is not None
            else []
        )

        self.forward_inputs = [
            put_tensor_cpu(forward_inputs) for forward_inputs in self.forward_inputs
        ]

    def append_result(self, result: dict[str, Any]):
        self.prev_logprobs.append(
            result["prev_logprobs"].cpu().contiguous()
        ) if "prev_logprobs" in result else []
        self.prev_values.append(
            result["prev_values"].cpu().contiguous()
        ) if "prev_values" in result else []
        self.dones.append(
            result["dones"].cpu().contiguous()
        ) if "dones" in result else []
        self.rewards.append(
            result["rewards"].cpu().contiguous()
        ) if "rewards" in result else []

        self.forward_inputs.append(put_tensor_cpu(result["forward_inputs"]))

    def to_dict(self):
        rollout_result_dict = {}
        rollout_result_dict["prev_logprobs"] = (
            torch.stack(self.prev_logprobs, dim=0).cpu().contiguous()
            if len(self.prev_logprobs) > 0
            else None
        )
        rollout_result_dict["prev_values"] = (
            torch.stack(self.prev_values, dim=0).cpu().contiguous()
            if len(self.prev_values) > 0
            else None
        )
        rollout_result_dict["dones"] = (
            torch.stack(self.dones, dim=0).cpu().contiguous()
            if len(self.dones) > 0
            else None
        )
        rollout_result_dict["rewards"] = (
            torch.stack(self.rewards, dim=0).cpu().contiguous()
            if len(self.rewards) > 0
            else None
        )
        merged_forward_inputs = {}
        for data in self.forward_inputs:
            for k, v in data.items():
                if k in merged_forward_inputs:
                    merged_forward_inputs[k].append(v)
                else:
                    merged_forward_inputs[k] = [v]
        for k in merged_forward_inputs.keys():
            assert k not in ["dones", "rewards", "prev_logprobs", "prev_values"]
            rollout_result_dict[k] = (
                torch.stack(merged_forward_inputs[k], dim=0).cpu().contiguous()
            )

        return rollout_result_dict

    def to_splited_dict(self, split_size) -> list[dict[str, Any]]:
        rollout_result_list = []
        for i in range(split_size):
            rollout_result_list.append(self.to_dict())

            for key, value in rollout_result_list[i].items():
                if isinstance(value, torch.Tensor):
                    rollout_result_list[i][key] = torch.chunk(value, split_size, dim=1)[
                        i
                    ].contiguous()
                else:
                    raise ValueError(f"Unsupported type: {type(value)}")

        return rollout_result_list<|MERGE_RESOLUTION|>--- conflicted
+++ resolved
@@ -258,20 +258,13 @@
         prompt_start = prompt_start.unsqueeze(1)
         response_end = response_end.unsqueeze(1)
         if response_mask is not None:
-<<<<<<< HEAD
-            max_response_len=total_len - max_prompt_len
-=======
             max_response_len = total_len - max_prompt_len
->>>>>>> 418d8e47
             response_mask = batch_pad_to_fixed_len(
                 [torch.as_tensor(ids, dtype=torch.long) for ids in response_mask],
                 max_batch_len=max_response_len,
                 pad_token=0,
             )
 
-<<<<<<< HEAD
-            attention_mask = torch.cat([(torch.arange(max_prompt_len).unsqueeze(0).expand(response_mask.size(0), -1) >= prompt_start), response_mask], dim=1).bool()
-=======
             attention_mask = torch.cat(
                 [
                     (
@@ -284,7 +277,6 @@
                 ],
                 dim=1,
             ).bool()
->>>>>>> 418d8e47
         else:
             attention_mask = (arange_ids >= prompt_start) & (arange_ids < response_end)
 
