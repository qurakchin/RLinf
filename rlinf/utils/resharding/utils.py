--- conflicted
+++ resolved
@@ -20,11 +20,8 @@
 def get_tp_reshard_fn(model_arch: str):
     if model_arch == "qwen2.5":
         return tp_reshard_fn_qwen2_5
-<<<<<<< HEAD
     elif model_arch == "qwen3":
         return tp_reshard_fn_qwen3
-=======
->>>>>>> 33d7c529
     elif model_arch == "qwen3_moe":
         return tp_reshard_fn_qwen3_moe
     else:
@@ -45,11 +42,8 @@
 def get_pp_reshard_fn(model_arch: str):
     if model_arch == "qwen2.5":
         return pp_reshard_fn_qwen2_5
-<<<<<<< HEAD
     elif model_arch == "qwen3":
         return pp_reshard_fn_qwen2_5
-=======
->>>>>>> 33d7c529
     elif model_arch == "qwen3_moe":
         return pp_reshard_fn_qwen3_moe
     else:
@@ -146,7 +140,6 @@
         "linear_fc2.weight",
     ]
 
-<<<<<<< HEAD
     for k, v in model_state_dict.items():
         if any(param in k for param in param_skip_tp_reshard):
             model_state_dict[k] = v.clone()
@@ -230,10 +223,56 @@
             or "q_layernorm.weight" in k
             or "k_layernorm.weight" in k
         ):
-=======
+            model_state_dict[k] = v.clone()
+            continue
+
+        if any(param in k for param in param_reshard_column_parallel_linear):
+            dim = 0
+        elif any(param in k for param in param_reshard_row_parallel_linear):
+            dim = 1
+        else:
+            assert False, f"Unknown parameter: {k}"
+
+        model_state_dict[k] = _gather_tp_group_tensor_and_reshard(
+            v, dim, merge_factor, tp_group
+        )
+
+    return model_state_dict
+
+
+def tp_reshard_fn_qwen3_moe(model_state_dict, merge_factor, tp_group):
+    # Parameters that should skip TP resharding (just clone)
+    param_skip_tp_reshard = [
+        "linear_qkv.layer_norm_weight",
+        "linear_fc1.layer_norm_weight",
+        "final_layernorm.weight",
+        "q_layernorm.weight",
+        "k_layernorm.weight",
+        "pre_mlp_layernorm.weight",
+        "router.weight",
+    ]
+
+    # MoE model resharding the mlp weight in tpe_reshard_fn
+    # Parameters that need to be gathered on dim=0
+    param_reshard_column_parallel_linear = [
+        "word_embeddings.weight",
+        "output_layer.weight",
+        "self_attention.linear_qkv.weight",
+    ]
+
+    # Parameters that need to be gathered on dim=1
+    param_reshard_row_parallel_linear = [
+        "self_attention.linear_proj.weight",
+    ]
+
+    # Parameters that need to skip in tp resharding
+    param_reshard_skip_weight = [
+        "linear_fc1.weight",
+        "linear_fc2.weight",
+    ]
+
     for k, v in model_state_dict.items():
         if any(param in k for param in param_skip_tp_reshard):
->>>>>>> 33d7c529
             model_state_dict[k] = v.clone()
             continue
 
@@ -339,13 +378,8 @@
         if tensor is not None:
             model_state_dict[key] = tensor.clone()
     return model_state_dict
-<<<<<<< HEAD
-
-
-=======
-
-
->>>>>>> 33d7c529
+
+
 def _pp_reshard_fn_Qwen_model(model_state_dict, pp_group, dtype):
     """Common resharding logic for Qwen models."""
     pp_first_rank = parallel_state.get_pipeline_model_parallel_first_rank()
