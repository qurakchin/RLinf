--- conflicted
+++ resolved
@@ -72,15 +72,10 @@
     ) -> None:
         hidden_size = config.model_config.hidden_size
         num_attention_heads = config.model_config.num_attention_heads
-<<<<<<< HEAD
         num_key_value_heads = (
             config.model_config.num_query_groups or num_attention_heads
         )
         head_dim = config.model_config.kv_channels
-=======
-        num_query_groups = config.model_config.num_query_groups or num_attention_heads
-        head_dim = hidden_size // num_attention_heads
->>>>>>> 88e46586
 
         target_tp = config.reshard_tp_size
         assert num_query_groups % target_tp == 0, (
