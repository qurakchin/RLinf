# Copyright 2025 The RLinf Authors.
#
# Licensed under the Apache License, Version 2.0 (the "License");
# you may not use this file except in compliance with the License.
# You may obtain a copy of the License at
#
#     https://www.apache.org/licenses/LICENSE-2.0
#
# Unless required by applicable law or agreed to in writing, software
# distributed under the License is distributed on an "AS IS" BASIS,
# WITHOUT WARRANTIES OR CONDITIONS OF ANY KIND, either express or implied.
# See the License for the specific language governing permissions and
# limitations under the License.


import torch
from megatron.core import parallel_state


def get_tp_reshard_fn(model_arch: str):
    if model_arch == "qwen2.5":
        return tp_reshard_fn_qwen2_5
<<<<<<< HEAD
    elif model_arch == "qwen3":
        return tp_reshard_fn_qwen3
=======
    elif model_arch == "qwen3_moe":
        return tp_reshard_fn_qwen3_moe
>>>>>>> e9636113
    else:
        raise NotImplementedError(
            f"get_tp_reshard_fn for model_arch {model_arch} is not implemented"
        )


def get_tpe_reshard_fn(model_arch: str):
    if model_arch == "qwen3_moe":
        return tpe_reshard_fn_qwen3_moe
    else:
        raise NotImplementedError(
            f"get_tpe_reshard_fn for model_arch {model_arch} is not implemented"
        )


def get_pp_reshard_fn(model_arch: str):
    if model_arch == "qwen2.5":
        return pp_reshard_fn_qwen2_5
<<<<<<< HEAD
    elif model_arch == "qwen3":
        return pp_reshard_fn_qwen2_5
=======
    elif model_arch == "qwen3_moe":
        return pp_reshard_fn_qwen3_moe
>>>>>>> e9636113
    else:
        raise NotImplementedError(
            f"get_pp_reshard_fn for model_arch {model_arch} is not implemented"
        )


##############################
# tp reshard fn implementation
##############################


def _gather_tp_group_tensor_and_reshard(tensor, dim, merge_factor, tp_group):
    gathered_tensors = [torch.zeros_like(tensor) for _ in range(merge_factor)]

    torch.distributed.all_gather(gathered_tensors, tensor, group=tp_group)

    resharded_tensor = torch.cat(gathered_tensors, dim=dim)

    return resharded_tensor


def tp_reshard_fn_qwen2_5(model_state_dict, merge_factor, tp_group):
    # Parameters that should skip TP resharding (just clone)
    param_skip_tp_reshard = [
        "linear_qkv.layer_norm_weight",
        "mlp.linear_fc1.layer_norm_weight",
        "final_layernorm.weight",
    ]

    # Parameters that need to be gathered on dim=0
    param_reshard_column_parallel_linear = [
        "word_embeddings.weight",
        "output_layer.weight",
        "self_attention.linear_qkv.weight",
        "self_attention.linear_qkv.bias",
        "mlp.linear_fc1.weight",
    ]

    # Parameters that need to be gathered on dim=1
    param_reshard_row_parallel_linear = [
        "self_attention.linear_proj.weight",
        "mlp.linear_fc2.weight",
    ]

    for k, v in model_state_dict.items():
        if any(param in k for param in param_skip_tp_reshard):
            model_state_dict[k] = v.clone()
            continue

        if any(param in k for param in param_reshard_column_parallel_linear):
            dim = 0
        elif any(param in k for param in param_reshard_row_parallel_linear):
            dim = 1
        else:
            assert False, f"Unknown parameter: {k}"

        model_state_dict[k] = _gather_tp_group_tensor_and_reshard(
            v, dim, merge_factor, tp_group
        )

    return model_state_dict


def tp_reshard_fn_qwen3_moe(model_state_dict, merge_factor, tp_group):
    # Parameters that should skip TP resharding (just clone)
    param_skip_tp_reshard = [
        "linear_qkv.layer_norm_weight",
        "linear_fc1.layer_norm_weight",
        "final_layernorm.weight",
        "q_layernorm.weight",
        "k_layernorm.weight",
        "pre_mlp_layernorm.weight",
        "router.weight",
    ]

    # MoE model resharding the mlp weight in tpe_reshard_fn
    # Parameters that need to be gathered on dim=0
    param_reshard_column_parallel_linear = [
        "word_embeddings.weight",
        "output_layer.weight",
        "self_attention.linear_qkv.weight",
    ]

    # Parameters that need to be gathered on dim=1
    param_reshard_row_parallel_linear = [
        "self_attention.linear_proj.weight",
    ]

    # Parameters that need to skip in tp resharding
    param_reshard_skip_weight = [
        "linear_fc1.weight",
        "linear_fc2.weight",
    ]

    for k, v in model_state_dict.items():
        if any(param in k for param in param_skip_tp_reshard):
            model_state_dict[k] = v.clone()
            continue

        if any(param in k for param in param_reshard_column_parallel_linear):
            dim = 0
        elif any(param in k for param in param_reshard_row_parallel_linear):
            dim = 1
        elif any(param in k for param in param_reshard_skip_weight):
            continue
        else:
            assert False, f"Unknown parameter: {k}"

        model_state_dict[k] = _gather_tp_group_tensor_and_reshard(
            v, dim, merge_factor, tp_group
        )

    return model_state_dict


##############################
# tpe reshard fn implementation
##############################


def tpe_reshard_fn_qwen3_moe(
    model_state_dict, tpe_size, tpe_group, rollout_tp_size, dst_rank
):
    rollout_dp_rank, rollout_tp_rank = dst_rank

    for key, value in model_state_dict.items():
        if "linear_fc1.weight" in key:
            dim = 0
        elif "linear_fc2.weight" in key:
            dim = 1
        else:
            continue
        if tpe_size != 1:
            value = _gather_tp_group_tensor_and_reshard(value, dim, tpe_size, tpe_group)
        if dim == 0:
            # for the fc1 weight, we need to split it into two parts gate weight and up weight
            tpe_split_size = value.shape[dim] // tpe_size
            tpe_value_slice = torch.split(value, tpe_split_size, dim=dim)

            gate_proj_shards = []
            up_proj_shards = []

            for i, weight in enumerate(tpe_value_slice):
                weight_chunk = torch.chunk(weight, 2, dim=0)
                gate_proj_shards.append(weight_chunk[0])
                up_proj_shards.append(weight_chunk[1])

            gate_weight = torch.cat(gate_proj_shards, dim=dim)
            up_weight = torch.cat(up_proj_shards, dim=dim)

            rollout_split_size = gate_weight.shape[dim] // rollout_tp_size
            gate_value_slice = torch.split(gate_weight, rollout_split_size, dim=dim)
            up_value_slice = torch.split(up_weight, rollout_split_size, dim=dim)

            model_state_dict[key] = torch.cat(
                [gate_value_slice[rollout_tp_rank], up_value_slice[rollout_tp_rank]],
                dim=0,
            ).contiguous()
            del gate_weight, up_weight, gate_value_slice, up_value_slice, value
        else:
            rollout_split_size = value.shape[dim] // rollout_tp_size
            value_slice = torch.split(value, rollout_split_size, dim=dim)
            model_state_dict[key] = value_slice[rollout_tp_rank].contiguous()
            del value

    return model_state_dict

def tp_reshard_fn_qwen3(model_state_dict, merge_factor, tp_group):
    for k, v in model_state_dict.items():
        if (
            "rotary_pos_emb.inv_freq" in k
            or "linear_qkv.layer_norm_weight" in k
            or "mlp.linear_fc1.layer_norm_weight" in k
            or "final_layernorm.weight" in k
            or "q_layernorm.weight" in k
            or "k_layernorm.weight" in k
        ):
            model_state_dict[k] = v.clone()
            continue

        dim = 0
        if "self_attention.linear_proj.weight" in k or "mlp.linear_fc2.weight" in k:
            dim = 1
        model_state_dict[k] = _gather_tp_group_tensor_and_reshard(
            v, dim, merge_factor, tp_group
        )
    return model_state_dict

##############################
# pp reshard fn implementation
##############################


def _gather_pp_group_tensor_and_reshard(
    model_state_dict, key, pp_src_idx, group, dtype
):
    tensor = model_state_dict.get(key)
    if tensor is not None:
        tensor_shape = [tensor.shape]
    else:
        tensor_shape = [None]

    torch.distributed.broadcast_object_list(tensor_shape, pp_src_idx, group=group)

    if tensor_shape[0] is None:
        return None
    if torch.distributed.get_rank() != pp_src_idx:
        tensor = torch.empty(tensor_shape[0], dtype=dtype).cuda()

    torch.distributed.broadcast(tensor.contiguous(), pp_src_idx, group=group)
    return tensor


def gather_pp_group_tensor_and_reshard(
    model_state_dict, keys_with_ranks, pp_group, dtype
):
    """Helper function to reshard multiple keys."""
    for key, target_rank in keys_with_ranks:
        tensor = _gather_pp_group_tensor_and_reshard(
            model_state_dict, key, target_rank, pp_group, dtype
        )
        if tensor is not None:
            model_state_dict[key] = tensor.clone()
    return model_state_dict


def _pp_reshard_fn_Qwen_model(model_state_dict, pp_group, dtype):
    """Common resharding logic for Qwen models."""
    pp_first_rank = parallel_state.get_pipeline_model_parallel_first_rank()
    pp_last_rank = parallel_state.get_pipeline_model_parallel_last_rank()

    keys_with_ranks = [
        ("embedding.word_embeddings.weight", pp_first_rank),
        ("decoder.final_layernorm.weight", pp_last_rank),
        ("decoder.final_layernorm.bias", pp_last_rank),
        ("output_layer.weight", pp_last_rank),
    ]

    return gather_pp_group_tensor_and_reshard(
        model_state_dict, keys_with_ranks, pp_group, dtype
    )


def pp_reshard_fn_qwen2_5(model_state_dict, pp_group, dtype):
    """Reshard pipeline parallel weights for Qwen2.5 models."""
    return _pp_reshard_fn_Qwen_model(model_state_dict, pp_group, dtype)


def pp_reshard_fn_qwen3_moe(model_state_dict, pp_group, dtype):
    """Reshard pipeline parallel weights for Qwen3 MoE models."""
    return _pp_reshard_fn_Qwen_model(model_state_dict, pp_group, dtype)<|MERGE_RESOLUTION|>--- conflicted
+++ resolved
@@ -20,13 +20,10 @@
 def get_tp_reshard_fn(model_arch: str):
     if model_arch == "qwen2.5":
         return tp_reshard_fn_qwen2_5
-<<<<<<< HEAD
     elif model_arch == "qwen3":
         return tp_reshard_fn_qwen3
-=======
     elif model_arch == "qwen3_moe":
         return tp_reshard_fn_qwen3_moe
->>>>>>> e9636113
     else:
         raise NotImplementedError(
             f"get_tp_reshard_fn for model_arch {model_arch} is not implemented"
@@ -45,13 +42,10 @@
 def get_pp_reshard_fn(model_arch: str):
     if model_arch == "qwen2.5":
         return pp_reshard_fn_qwen2_5
-<<<<<<< HEAD
     elif model_arch == "qwen3":
         return pp_reshard_fn_qwen2_5
-=======
     elif model_arch == "qwen3_moe":
         return pp_reshard_fn_qwen3_moe
->>>>>>> e9636113
     else:
         raise NotImplementedError(
             f"get_pp_reshard_fn for model_arch {model_arch} is not implemented"
