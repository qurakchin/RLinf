# Copyright 2025 The RLinf Authors.
#
# Licensed under the Apache License, Version 2.0 (the "License");
# you may not use this file except in compliance with the License.
# You may obtain a copy of the License at
#
#     https://www.apache.org/licenses/LICENSE-2.0
#
# Unless required by applicable law or agreed to in writing, software
# distributed under the License is distributed on an "AS IS" BASIS,
# WITHOUT WARRANTIES OR CONDITIONS OF ANY KIND, either express or implied.
# See the License for the specific language governing permissions and
# limitations under the License.

import asyncio
<<<<<<< HEAD
=======
import queue
>>>>>>> 90f92c35
import threading
import time
from typing import Any, Callable, Dict, List, Optional, overload

import ray
import ray.actor
import torch.distributed as dist
from torch.futures import Future

from ..worker import Worker


class AsyncWork:
    """Base class for asynchronous work."""

    @overload
    async def async_wait(self) -> Any:
        raise NotImplementedError("AsyncWork must implement async_wait method")

    @overload
    def wait(self) -> Any:
        raise NotImplementedError("AsyncWork must implement wait method")

    @overload
    def then(self, func: Callable, *args, **kwargs) -> "AsyncFuncWork":
        raise NotImplementedError("AsyncWork must implement wait method")

    @overload
    def done(self):
        raise NotImplementedError("AsyncWork must implement done method")

    @overload
    def get_next_work(self) -> "Optional[AsyncWork]":
        raise NotImplementedError("AsyncWork must implement get_next_work method")

    def get_last_work(self) -> "AsyncWork":
        """Get the last AsyncWork chained to this one."""
        cur_work = self
        while True:
            next_work = cur_work.get_next_work()
            if next_work is None:
                return cur_work
            cur_work = next_work


class AsyncFuncWork(AsyncWork):
    """Async work class for chaining callback function."""

    def __init__(
        self,
        func: Callable,
        *args,
        **kwargs,
    ):
        """Initialize the AsyncFuncWork with a function and its arguments.

        Args:
            func (Callable): The function to call when the work is completed.
            *args: Positional arguments to pass to the function.
            **kwargs: Keyword arguments to pass to the function.

        """
        self._func = func
        self._args = args
        self._kwargs = kwargs
        self._done = Future()
        self._result = None
        self._next_work = None
        self._cuda_event = None

    def __call__(self, future: Future):
        """Execute the function and set the done flag."""
        self._result = self._func(*self._args, **self._kwargs)
        if (
            Worker.current_worker.has_accelerator
            and Worker.torch_platform.is_initialized()
        ):
            self._cuda_event = Worker.torch_platform.Event()
            self._cuda_event.record()
        if isinstance(self._result, AsyncWork):
            # If the result is another AsyncWork, find the last work in the chain
            # Set the flag only after all works are done
            last_work_in_chain = self._result.get_last_work()
            last_work_in_chain.then(self._done.set_result, True)
        else:
            self._done.set_result(True)

    def then(self, func: Callable, *args, **kwargs) -> "AsyncFuncWork":
        """Set a callback function to be called when the work is completed.

        Args:
            func (Callable): The function to call when the work is completed. Currently doesn't support return values.
            *args: Positional arguments to pass to the function.
            **kwargs: Keyword arguments to pass to the function.

        """
        # NOTE: If the _done flag is already set, the next work will be executed in the current thread
        # Do not make any assumptions about which thread the next work will be executed
        next_work = AsyncFuncWork(func, *args, **kwargs)
        self._next_work = next_work
        self._done.then(next_work)
        return next_work

    async def async_wait(self):
        """Async wait for the work to complete.

        Returns:
            Any: The result of the work if applicable, otherwise None.

        """
        while not self._done.done():
            await asyncio.sleep(0.001)  # Yield control to the event loop
        if self._cuda_event is not None:
            self._cuda_event.wait()
        result = self._result
        if isinstance(result, AsyncWork):
            # If the result is another AsyncWork, wait for it to complete
            return result.wait()
        else:
            return result

    def wait(self):
        """Wait for the work to complete.

        Returns:
            Any: The result of the work if applicable, otherwise None.

        """
        while not self._done.done():
            time.sleep(0.001)
        if self._cuda_event is not None:
            self._cuda_event.wait()
        result = self._result
        if isinstance(result, AsyncWork):
            # If the result is another AsyncWork, wait for it to complete
            return result.wait()
        else:
            return result

    def done(self):
        """Query the completion state of the work."""
        return self._done.done()

    def get_next_work(self):
        """Get the next AsyncWork chained to this one."""
        return self._next_work


class AsyncCollWork(AsyncWork):
    """Wrapper for dist.Work to allow asyncio-like awaitables."""

    def __init__(
        self,
        works: List[dist.Work],
    ):
        """Initialize the AsyncCollWork with a list of dist.Work objects.

        Args:
            works (List[dist.Work]): The list of dist.Work objects to wrap.

        """
        super().__init__()
        if not isinstance(works, List):
            works = [works]
        self._works = works
        self._next_work = None
        self._futures = [work.get_future() for work in works]

    async def async_wait(self):
        """Async wait for the work to complete.

        Returns:
            Any: The result of the work if applicable, otherwise None.

        """
        for work in self._works:
            while not work.is_completed():
                await asyncio.sleep(0.001)  # Yield control to the event loop

    def wait(self):
        """Wait for the work to complete.

        Returns:
            Any: The result of the work if applicable, otherwise None.

        """
        for work in self._works:
            work.wait()

    def then(self, func: Callable, *args, **kwargs) -> "AsyncFuncWork":
        """Set a callback function to be called when the work is completed.

        Args:
            func (Callable): The function to call when the work is completed. Currently doesn't support return values.
            *args: Positional arguments to pass to the function.
            **kwargs: Keyword arguments to pass to the function.

        """
        assert len(self._works) == 1, "then() does not support multiple works"
        next_work = AsyncFuncWork(func, *args, **kwargs)
        self._next_work = next_work
        self._futures[0].then(next_work)
        return next_work

    def get_next_work(self):
        """Get the next AsyncWork chained to this one."""
        return self._next_work

    def done(self):
        """Query the completion state of the work."""
        return all(future.done() for future in self._futures)

    def __add__(self, other: "AsyncCollWork") -> "AsyncCollWork":
        """Combine two AsyncCollWork objects."""
        if other is None:
            return self
        return AsyncCollWork(self._works + other._works)


class AsyncChannelWork(AsyncWork):
    """Asynchronous work for channel operations.

    This class handles the asynchronous execution of operations on a channel.
    It runs a dedicated thread to process channel operations asynchronously.
    All operations are enqueued and processed in the order they are created, so as to ensure the correct execution order.

    For each channel's each key, a dedicated asyncio coroutine is created to process all its operations.
    So, execution order is preserved within each channel-key combination.
    Different channels, or same channel under different keys, are thus processed concurrently without blocking each other, and no ordering is guaranteed between them.
    """

    # Operation queues used to communicate with the operation processing thread
    async_op_queue: queue.Queue["AsyncChannelWork"] = queue.Queue()
    # Operation queues for each channel-key combination
    channel_op_queue_map: Dict[str, asyncio.Queue] = {}
    # Global thread lock
    lock: threading.Lock = None
    # Channel operation processing thread
    execution_thread: threading.Thread = None

    def __init__(
        self,
        channel_name: str,
        channel_key: str,
        channel_actor: ray.actor.ActorHandle,
        method: str,
        *args,
        **kwargs,
    ):
        """Initialize the AsyncChannelWork.

        Args:
            channel_name (str): The name of the channel.
            channel_key (str): The key for the channel.
            channel_actor (ray.actor.ActorHandle): The actor handle for the channel.
            method (str): The method to call on the channel actor.
            *args: Positional arguments to pass to the method.
            **kwargs: Keyword arguments to pass to the method.
        """
        self._channel_key = f"{channel_name}:{channel_key}"
        self._channel_actor = channel_actor
        self._method = method
        self._args = args
        self._kwargs = kwargs
        self._future = Future()

        # Create lock if not exist
        if AsyncChannelWork.lock is None:
            AsyncChannelWork.lock = threading.Lock()

        # Create thread if not exist
        with AsyncChannelWork.lock:
            if AsyncChannelWork.execution_thread is None:
                AsyncChannelWork.execution_thread = threading.Thread(
                    target=self._run, daemon=True
                )
                AsyncChannelWork.execution_thread.start()

        # Enqueue the operation
        AsyncChannelWork.async_op_queue.put(self)

    @staticmethod
    def _run():
        """Run the channel work."""
        loop = asyncio.new_event_loop()
        asyncio.set_event_loop(loop)

        # Dedicated coroutine for processing a channel-key's operations
        async def process_work(channel_op_queue: asyncio.Queue[AsyncChannelWork]):
            while True:
                work = await channel_op_queue.get()
                try:
                    result = await work._execute()
                except Exception as e:
                    work._future.set_exception(e)
                else:
                    work._future.set_result(result)

        # Main loop of the processing thread
        async def run_loop():
            while True:
                try:
                    operation = AsyncChannelWork.async_op_queue.get(block=False)
                except queue.Empty:
                    await asyncio.sleep(0.001)  # Yield control to the event loop
                    continue

                op_queue_map = AsyncChannelWork.channel_op_queue_map
                channel_key = operation._channel_key

                # Create a new operation queue for the channel-key if it doesn't exist
                if channel_key not in op_queue_map:
                    channel_op_queue = asyncio.Queue()
                    op_queue_map[channel_key] = channel_op_queue
                    asyncio.create_task(process_work(channel_op_queue))

                channel_op_queue = op_queue_map[channel_key]
                await channel_op_queue.put(operation)

        loop.run_until_complete(run_loop())

    async def _execute(self):
        """Execute the operation."""
        method = getattr(self._channel_actor, self._method)
        return await method.remote(*self._args, **self._kwargs)

    async def async_wait(self):
        """Async wait for the work to complete.

        Returns:
            Any: The result of the work if applicable, otherwise None.

        """
        while not self._future.done():
            await asyncio.sleep(0.01)
        return self._future.value()

    def wait(self):
        """Wait for the work to complete.

        Returns:
            Any: The result of the work if applicable, otherwise None.

        """
        self._future.wait()
        return self._future.value()


class AsyncChannelCommWork(AsyncWork):
    """Asynchronous work for channel operations."""

    channel_data_store: Dict[int, Future] = {}
    store_lock = threading.Lock()  # Protect store access

<<<<<<< HEAD
    def __init__(
        self, func_result: ray.ObjectRef | AsyncWork, query_id: Optional[int] = None
    ):
        """Initialize the AsyncChannelWork with a Ray function result or an AsyncWork.

        When wrapping an AsyncWork, a query_id must be provided to identify the data get query.
=======
    def __init__(self, async_comm_work: AsyncWork, query_id: int):
        """Initialize the AsyncChannelWork with a async recv comm of the get operation.

        A query_id should be provided to identify the data get query.
>>>>>>> 90f92c35
        This is because the received data of this recv call may be from another get,
        as the async task execution order at the channel worker side is non-deterministic.
        And so we need to associate the data with an identifier and store it for later retrieval.

        Args:
<<<<<<< HEAD
            func_result (ray.ObjectRef): The Ray function result to wrap.
            query_id (Optional[int]): The query ID to associate with the work.

        """
        self._func_result = func_result
        if isinstance(func_result, AsyncWork):
            # The func_result's value is not necessarily the data of the get query associated with the query_id
            # Only when the query_id's Future is set is the data available
            assert query_id is not None, (
                "query_id must be provided when wrapping AsyncWork"
            )
            self._query_id = query_id
            with AsyncChannelWork.store_lock:
                if query_id not in AsyncChannelWork.channel_data_store:
                    AsyncChannelWork.channel_data_store[query_id] = Future()
                self._data_future = AsyncChannelWork.channel_data_store[query_id]
            self._func_result.then(self._store_channel_data)

    def _store_channel_data(self):
        """Store channel data in the channel data store."""
        query_id, data = self._func_result.wait()
        with AsyncChannelWork.store_lock:
            if query_id not in AsyncChannelWork.channel_data_store:
                AsyncChannelWork.channel_data_store[query_id] = Future()
            data_future = AsyncChannelWork.channel_data_store[query_id]
=======
            async_comm_work (AsyncWork): The async communication work to wrap.
            query_id (int): The query ID to associate with the work.

        """
        self._async_comm_work = async_comm_work
        # The async_comm_work's value is not necessarily the data of the get query associated with the query_id
        # Only when the query_id's Future is set is the data available
        self._query_id = query_id
        with AsyncChannelCommWork.store_lock:
            if query_id not in AsyncChannelCommWork.channel_data_store:
                AsyncChannelCommWork.channel_data_store[query_id] = Future()
            self._data_future = AsyncChannelCommWork.channel_data_store[query_id]
        self._async_comm_work.then(self._store_channel_data)

    def _store_channel_data(self):
        """Store channel data in the channel data store."""
        query_id, data = self._async_comm_work.wait()
        with AsyncChannelCommWork.store_lock:
            if query_id not in AsyncChannelCommWork.channel_data_store:
                AsyncChannelCommWork.channel_data_store[query_id] = Future()
            data_future = AsyncChannelCommWork.channel_data_store[query_id]
>>>>>>> 90f92c35
        data_future.set_result(data)

    async def async_wait(self):
        """Async wait for the work to complete.

        Returns:
            Any: The result of the work if applicable, otherwise None.

        """
<<<<<<< HEAD
        if isinstance(self._func_result, AsyncWork):
            while not self._data_future.done():
                await asyncio.sleep(0.01)  # Yield control to the event loop
            with AsyncChannelWork.store_lock:
                AsyncChannelWork.channel_data_store.pop(self._query_id, None)
            return self._data_future.value()
        return await self._func_result
=======
        while not self._data_future.done():
            await asyncio.sleep(0.01)  # Yield control to the event loop
        with AsyncChannelCommWork.store_lock:
            AsyncChannelCommWork.channel_data_store.pop(self._query_id, None)
        return self._data_future.value()
>>>>>>> 90f92c35

    def wait(self):
        """Wait for the work to complete.

        Returns:
            Any: The result of the work if applicable, otherwise None.

        """
<<<<<<< HEAD
        if isinstance(self._func_result, AsyncWork):
            self._data_future.wait()
            with AsyncChannelWork.store_lock:
                AsyncChannelWork.channel_data_store.pop(self._query_id, None)
            return self._data_future.value()
        return ray.get(self._func_result)
=======
        self._data_future.wait()
        with AsyncChannelCommWork.store_lock:
            AsyncChannelCommWork.channel_data_store.pop(self._query_id, None)
        return self._data_future.value()
>>>>>>> 90f92c35
<|MERGE_RESOLUTION|>--- conflicted
+++ resolved
@@ -13,10 +13,7 @@
 # limitations under the License.
 
 import asyncio
-<<<<<<< HEAD
-=======
 import queue
->>>>>>> 90f92c35
 import threading
 import time
 from typing import Any, Callable, Dict, List, Optional, overload
@@ -371,51 +368,15 @@
     channel_data_store: Dict[int, Future] = {}
     store_lock = threading.Lock()  # Protect store access
 
-<<<<<<< HEAD
-    def __init__(
-        self, func_result: ray.ObjectRef | AsyncWork, query_id: Optional[int] = None
-    ):
-        """Initialize the AsyncChannelWork with a Ray function result or an AsyncWork.
-
-        When wrapping an AsyncWork, a query_id must be provided to identify the data get query.
-=======
     def __init__(self, async_comm_work: AsyncWork, query_id: int):
         """Initialize the AsyncChannelWork with a async recv comm of the get operation.
 
         A query_id should be provided to identify the data get query.
->>>>>>> 90f92c35
         This is because the received data of this recv call may be from another get,
         as the async task execution order at the channel worker side is non-deterministic.
         And so we need to associate the data with an identifier and store it for later retrieval.
 
         Args:
-<<<<<<< HEAD
-            func_result (ray.ObjectRef): The Ray function result to wrap.
-            query_id (Optional[int]): The query ID to associate with the work.
-
-        """
-        self._func_result = func_result
-        if isinstance(func_result, AsyncWork):
-            # The func_result's value is not necessarily the data of the get query associated with the query_id
-            # Only when the query_id's Future is set is the data available
-            assert query_id is not None, (
-                "query_id must be provided when wrapping AsyncWork"
-            )
-            self._query_id = query_id
-            with AsyncChannelWork.store_lock:
-                if query_id not in AsyncChannelWork.channel_data_store:
-                    AsyncChannelWork.channel_data_store[query_id] = Future()
-                self._data_future = AsyncChannelWork.channel_data_store[query_id]
-            self._func_result.then(self._store_channel_data)
-
-    def _store_channel_data(self):
-        """Store channel data in the channel data store."""
-        query_id, data = self._func_result.wait()
-        with AsyncChannelWork.store_lock:
-            if query_id not in AsyncChannelWork.channel_data_store:
-                AsyncChannelWork.channel_data_store[query_id] = Future()
-            data_future = AsyncChannelWork.channel_data_store[query_id]
-=======
             async_comm_work (AsyncWork): The async communication work to wrap.
             query_id (int): The query ID to associate with the work.
 
@@ -437,7 +398,6 @@
             if query_id not in AsyncChannelCommWork.channel_data_store:
                 AsyncChannelCommWork.channel_data_store[query_id] = Future()
             data_future = AsyncChannelCommWork.channel_data_store[query_id]
->>>>>>> 90f92c35
         data_future.set_result(data)
 
     async def async_wait(self):
@@ -447,21 +407,11 @@
             Any: The result of the work if applicable, otherwise None.
 
         """
-<<<<<<< HEAD
-        if isinstance(self._func_result, AsyncWork):
-            while not self._data_future.done():
-                await asyncio.sleep(0.01)  # Yield control to the event loop
-            with AsyncChannelWork.store_lock:
-                AsyncChannelWork.channel_data_store.pop(self._query_id, None)
-            return self._data_future.value()
-        return await self._func_result
-=======
         while not self._data_future.done():
             await asyncio.sleep(0.01)  # Yield control to the event loop
         with AsyncChannelCommWork.store_lock:
             AsyncChannelCommWork.channel_data_store.pop(self._query_id, None)
         return self._data_future.value()
->>>>>>> 90f92c35
 
     def wait(self):
         """Wait for the work to complete.
@@ -470,16 +420,7 @@
             Any: The result of the work if applicable, otherwise None.
 
         """
-<<<<<<< HEAD
-        if isinstance(self._func_result, AsyncWork):
-            self._data_future.wait()
-            with AsyncChannelWork.store_lock:
-                AsyncChannelWork.channel_data_store.pop(self._query_id, None)
-            return self._data_future.value()
-        return ray.get(self._func_result)
-=======
         self._data_future.wait()
         with AsyncChannelCommWork.store_lock:
             AsyncChannelCommWork.channel_data_store.pop(self._query_id, None)
-        return self._data_future.value()
->>>>>>> 90f92c35
+        return self._data_future.value()