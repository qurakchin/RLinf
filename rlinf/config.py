# Copyright 2025 The RLinf Authors.
#
# Licensed under the Apache License, Version 2.0 (the "License");
# you may not use this file except in compliance with the License.
# You may obtain a copy of the License at
#
#     https://www.apache.org/licenses/LICENSE-2.0
#
# Unless required by applicable law or agreed to in writing, software
# distributed under the License is distributed on an "AS IS" BASIS,
# WITHOUT WARRANTIES OR CONDITIONS OF ANY KIND, either express or implied.
# See the License for the specific language governing permissions and
# limitations under the License.

import dataclasses
import importlib.util
import logging
import os
from dataclasses import asdict
from typing import TYPE_CHECKING, Callable, Optional, Union

import torch
import torch.nn.functional as F
import yaml
from omegaconf import OmegaConf, open_dict
from omegaconf.dictconfig import DictConfig
from transformers import AutoConfig

from rlinf.scheduler.cluster import Cluster
from rlinf.utils.placement import ModelParallelComponentPlacement, PlacementMode

if TYPE_CHECKING:
    from megatron.core.model_parallel_config import ModelParallelConfig
    from megatron.core.transformer.transformer_config import TransformerConfig

logging.getLogger().setLevel(logging.INFO)

SUPPORTED_MODEL_ARCHS = [
    "qwen2.5",
    "qwen2.5_vl",
    "openvla",
    "openvla_oft",
<<<<<<< HEAD
    "qwen3",
    "qwen3_moe",
    "openpi",
    "mlp_policy",
    "gr00t",
=======
    "qwen3_moe",
    "openpi",
>>>>>>> 33d7c529
]
SUPPORTED_ROLLOUT_BACKENDS = ["sglang", "vllm"]
SUPPORTED_TASK_TYPE = ["embodied", "reasoning", "coding_online_rl"]
SUPPORTED_TRAINING_BACKENDS = ["megatron", "fsdp"]
__all__ = ["build_config"]


def torch_dtype_from_precision(precision: Union[int, str]) -> torch.dtype:
    if precision in ["bf16", "bf16-mixed"]:
        return torch.bfloat16
    elif precision in [16, "16", "fp16", "16-mixed"]:
        return torch.float16
    elif precision in [32, "32", "fp32", "32-true"]:
        return torch.float32
    elif precision in [None]:
        return None
    else:
        raise ValueError(
            f"Could not parse the precision of `{precision}` to a valid torch.dtype"
        )


@torch.jit.script
def gelu_impl(x):
    """
    OpenAI's gelu implementation.
    """
    return (
        0.5 * x * (1.0 + torch.tanh(0.7978845608028654 * x * (1.0 + 0.044715 * x * x)))
    )


def openai_gelu(x):
    return gelu_impl(x)


try:
    jit_fuser = torch.compile
except Exception:
    jit_fuser = torch.jit.script


@jit_fuser
def squared_relu(x):
    return torch.pow(torch.nn.functional.relu(x), 2)


# This is actually Python equivalent of torch.nn.functional.gelu(), also with type hints for ONNX exporter
@torch.jit.script
def erf_gelu(x):
    return (
        x
        * 0.5
        * (
            torch.erf(x / 1.41421).to(dtype=x.dtype)
            + torch.ones_like(x).to(dtype=x.dtype)
        )
    )


def activation_to_func(
    activation: str, openai_gelu: bool = False, onnx_safe: bool = False
) -> Callable:
    """
    Converts an activation function represented as a string to a function.

    Args:
        activation (str): string representation of an activation function, typically gotten from the model config.
        openai_gelu (bool): whether to use the OpenAI GELU implementation. Used with HF compatibility.
        onnx_safe (bool): whether to use the ONNX-compatible implementation of GELU.

    Returns:
        Callable: the activation function.
    """

    supported_activations = [
        "gelu",
        "geglu",
        "reglu",
        "swiglu",
        "squared-relu",
        "fast-geglu",
        "fast-swiglu",
        "fast-reglu",
        "approx-gelu",
    ]

    if activation not in supported_activations:
        raise ValueError(
            f"Unsupported activation {activation}. Supported activations: {supported_activations} "
        )

    # Give openai_gelu precedence over other activations if set, for HF compatibility.
    # Normally this is off and shouldn't affect regular model training.
    if openai_gelu:
        activation_func = openai_gelu
    elif activation in ["gelu", "geglu", "fast-geglu"]:
        activation_func = F.gelu
    elif onnx_safe:
        activation_func = erf_gelu
    elif activation in ["reglu", "fast-reglu"]:
        activation_func = F.relu
    elif activation in ["swiglu", "fast-swiglu"]:
        # SiLU or sigmoid linear unit is the same as swish with beta = 1 (which is what https://arxiv.org/pdf/2002.05202.pdf uses.)
        activation_func = F.silu
    elif activation == "squared-relu":
        activation_func = squared_relu

    return activation_func


def validate_rollout_cfg(cfg, algorithm_cfg):
    def validate_sglang_cfg(cfg):
        assert cfg is not None, (
            "sglang config must be specified if rollout_backend is sglang."
        )
        cfg.attention_backend = cfg.get("attention_backend", "triton")
        cfg.decode_log_interval = cfg.get("decode_log_interval", 500000)
        cfg.use_torch_compile = cfg.get("use_torch_compile", False)
        cfg.torch_compile_max_bs = cfg.get("torch_compile_max_bs", 128)
        return cfg

    def validate_vllm_cfg(cfg):
        assert cfg is not None, (
            "vllm config must be specified if rollout_backend is vllm."
        )
        cfg.attention_backend = cfg.get("attention_backend", "FLASH_ATTN")
        cfg.enable_chunked_prefill = cfg.get("enable_chunked_prefill", True)
        cfg.enable_prefix_caching = cfg.get("enable_prefix_caching", True)
        cfg.enable_flash_infer_sampler = cfg.get("enable_flash_infer_sampler", True)
        cfg.max_num_batched_tokens = cfg.get("max_num_batched_tokens", None)
        cfg.torch_profiler_dir = cfg.get("torch_profiler_dir", None)
        return cfg

    with open_dict(cfg):
        cfg.gpu_memory_utilization = cfg.get("gpu_memory_utilization", 0.65)
        assert cfg.model_dir is not None, "model_dir must be specified for rollout."
        assert cfg.model_arch in SUPPORTED_MODEL_ARCHS, (
            f"model_arch must be one of {SUPPORTED_MODEL_ARCHS}"
        )
        cfg.disable_log_stats = cfg.get("disable_log_stats", False)
        cfg.detokenize = cfg.get("detokenize", False)
        cfg.rollout_backend = cfg.get("rollout_backend", "sglang")
        assert cfg.rollout_backend in SUPPORTED_ROLLOUT_BACKENDS, (
            f"rollout_backend must be one of {SUPPORTED_ROLLOUT_BACKENDS}."
        )
        cfg.return_logprobs = cfg.return_logprobs or algorithm_cfg.get(
            "importance_sampling_fix", False
        )
        cfg.sglang = validate_sglang_cfg(cfg.sglang)
        cfg.vllm = validate_vllm_cfg(cfg.vllm)

    return cfg


def validate_model_cfg_by_hf_config(cfg, hf_model_path):
    # validate by hf config
    hf_config = AutoConfig.from_pretrained(hf_model_path, trust_remote_code=True)

    if "Qwen2ForCausalLM" in hf_config.architectures:
        qkv_bias = True
    else:
        qkv_bias = getattr(hf_config, "attention_bias", False)
    qk_layernorm = False
    if "Qwen3ForCausalLM" in hf_config.architectures:
        qk_layernorm = True

    if (
        "Qwen3ForCausalLM" in hf_config.architectures
        or "Qwen3MoeForCausalLM" in hf_config.architectures
    ):
        qk_layernorm = True
    else:
        qk_layernorm = getattr(cfg.model, "qk_layernorm", False)

    if (
        "Qwen3ForCausalLM" in hf_config.architectures
        or "Qwen3MoeForCausalLM" in hf_config.architectures
    ):
        qk_layernorm = True
    else:
        qk_layernorm = getattr(cfg.model, "qk_layernorm", False)

    with open_dict(cfg):
        rs = getattr(hf_config, "rope_scaling", None)
        if isinstance(rs, dict):
            rtype = rs.get("type", "")
            if rtype in {"linear", "dynamic", "ntk", "yarn"}:
                f = rs.get("factor")
                if f is not None:
                    cfg.model.seq_len_interpolation_factor = float(f)
            else:
                # mrope
                cfg.model.seq_len_interpolation_factor = None
        cfg.model.padded_vocab_size = hf_config.vocab_size
        cfg.model.max_position_embeddings = hf_config.max_position_embeddings
        cfg.model.rotary_base = hf_config.rope_theta
        cfg.model.share_embeddings_and_output_weights = getattr(
            hf_config, "tie_word_embeddings", False
        )
        cfg.model.num_layers = hf_config.num_hidden_layers
        cfg.model.hidden_size = hf_config.hidden_size
        cfg.model.num_attention_heads = hf_config.num_attention_heads
        cfg.model.num_query_groups = hf_config.num_key_value_heads
        cfg.model.ffn_hidden_size = hf_config.intermediate_size
        cfg.model.attention_dropout = hf_config.attention_dropout
        cfg.model.hidden_dropout = getattr(hf_config, "hidden_dropout", 0.0)
        cfg.model.add_qkv_bias = qkv_bias
        cfg.model.qk_layernorm = qk_layernorm
        cfg.model.layernorm_epsilon = hf_config.rms_norm_eps
        cfg.model.head_dim = getattr(
            hf_config,
            "head_dim",
            cfg.model.hidden_size // cfg.model.num_attention_heads,
        )
        if cfg.model.head_dim is not None:
            cfg.model.kv_channels = cfg.model.head_dim

        # MoE model
        cfg.model.num_moe_experts = getattr(hf_config, "num_experts", None)
        cfg.model.moe_ffn_hidden_size = getattr(
            hf_config, "moe_intermediate_size", None
        )
        cfg.model.moe_router_topk = getattr(hf_config, "num_experts_per_tok", 2)

    return cfg


def validate_fsdp_cfg(cfg: DictConfig, resume_dir: Optional[str] = None) -> DictConfig:
    def validate_amp_cfg(config: DictConfig) -> DictConfig:
        if "amp" not in config:
            config.amp = {}
        config.amp.enabled = config.amp.get("enabled", False)
        config.amp.precision = config.amp.get("precision", "bf16")
        assert config.amp.precision in ["fp16", "bf16", "fp32"], (
            "fsdp.amp.precision must be one of ['fp16', 'bf16', 'fp32']"
        )
        config.amp.use_grad_scaler = config.amp.get("use_grad_scaler", False)
        return config

    OmegaConf.set_struct(cfg, True)
    with open_dict(cfg):
        cfg.fsdp_config.strategy = cfg.fsdp_config.get("strategy", "fsdp")

        cfg.fsdp_config.sharding_strategy = cfg.fsdp_config.get(
            "sharding_strategy", "full_shard"
        )

        cfg.fsdp_config.forward_prefetch = cfg.fsdp_config.get(
            "forward_prefetch", False
        )
        cfg.fsdp_config.limit_all_gathers = cfg.fsdp_config.get(
            "limit_all_gathers", False
        )
        cfg.fsdp_config.backward_prefetch = cfg.fsdp_config.get(
            "backward_prefetch", None
        )
        cfg.fsdp_config.use_orig_params = cfg.fsdp_config.get("use_orig_params", False)
        cfg.fsdp_config.use_liger_kernel = cfg.fsdp_config.get(
            "use_liger_kernel", False
        )
        cfg.fsdp_config = validate_amp_cfg(cfg.fsdp_config)

        cfg.fsdp_config.cpu_offload = cfg.fsdp_config.get("cpu_offload", False)
        cfg.fsdp_config.offload_pin_memory = cfg.fsdp_config.get(
            "offload_pin_memory", False
        )
        cfg.fsdp_config.reshard_after_forward = cfg.fsdp_config.get(
            "reshard_after_forward", True
        )
        cfg.fsdp_config.enable_gradient_accumulation = cfg.fsdp_config.get(
            "enable_gradient_accumulation", False
        )

        if resume_dir is not None:
            cfg.fsdp_config.use_orig_params = True

        assert cfg.fsdp_config.backward_prefetch in [
            None,
            "pre",
            "post",
        ], "fsdp_config.backward_prefetch must be one of [None, 'pre', 'post']"

        # validate mixed precision config
        assert hasattr(cfg.fsdp_config, "mixed_precision"), (
            "fsdp_config.mixed_precision is required in FSDP actor configuration."
        )

        mixed_precision_config = cfg.fsdp_config.mixed_precision
        mixed_precision_config.param_dtype = mixed_precision_config.get(
            "param_dtype", "bf16"
        )
        mixed_precision_config.reduce_dtype = mixed_precision_config.get(
            "reduce_dtype", "bf16"
        )
        mixed_precision_config.buffer_dtype = mixed_precision_config.get(
            "buffer_dtype", "fp32"
        )

    return cfg


def validate_megatron_cfg(cfg: DictConfig) -> DictConfig:
    OmegaConf.set_struct(cfg, True)

    with open_dict(cfg):
        cfg.mcore_gpt = cfg.get("mcore_gpt", True)
        spec_name = cfg.get("spec_name", "local_gpt")
        cfg.spec_name = spec_name

        # Pad the vocab size to be divisible by this value.
        cfg.model.make_vocab_size_divisible_by = cfg.model.get(
            "make_vocab_size_divisible_by", 8
        )
        cfg.use_torch_fsdp2 = False

        # training args for megatron
        cfg.megatron.load = cfg.get("checkpoint_load_path", None)
        use_hf_ckpt = cfg.megatron.get("use_hf_ckpt", False)
        if cfg.megatron.load is None:
            assert use_hf_ckpt, (
                "checkpoint_load_path is required if use_hf_ckpt is False"
            )
        else:
            assert not use_hf_ckpt, (
                "checkpoint_load_path should be None if use_hf_ckpt is True"
            )
        cfg.megatron.pretrained_checkpoint = cfg.get("pretrained_checkpoint", None)
        cfg.megatron.save = None
        cfg.megatron.micro_batch_size = cfg.get("micro_batch_size", 1)
        cfg.megatron.global_batch_size = cfg.get("global_batch_size", 1)
        cfg.megatron.tp_comm_overlap_cfg = cfg.megatron.get("tp_comm_overlap_cfg", None)
        cfg.megatron.decoder_tp_comm_overlap = cfg.megatron.get(
            "decoder_tp_comm_overlap", False
        )
        cfg.megatron.timing_log_level = cfg.megatron.get(
            "timing_log_level", 0
        )  # choices=range(0,3)
        cfg.megatron.timing_log_option = cfg.megatron.get(
            "timing_log_option", "minmax"
        )  # choices=['max', 'minmax', 'all']

        # Megatron >= 0.12.0
        cfg.megatron.init_model_with_meta_device = cfg.megatron.get(
            "init_model_with_meta_device", False
        )
        cfg.megatron.use_torch_fsdp2 = cfg.megatron.get("use_torch_fsdp2", False)
        cfg.megatron.use_custom_fsdp = cfg.megatron.get("use_custom_fsdp", False)
        cfg.megatron.check_for_large_grads = cfg.megatron.get(
            "check_for_large_grads", False
        )
        cfg.megatron.ddp_num_buckets = cfg.megatron.get("ddp_num_buckets", None)
        cfg.megatron.ddp_pad_buckets_for_high_nccl_busbw = cfg.megatron.get(
            "ddp_pad_buckets_for_high_nccl_busbw", False
        )
        cfg.megatron.enable_gloo_process_groups = cfg.megatron.get(
            "enable_gloo_process_groups", True
        )

        # ddp config
        cfg.megatron.check_for_nan_in_loss_and_grad = cfg.megatron.get(
            "check_for_nan_in_loss_and_grad", False
        )
        cfg.megatron.ddp_bucket_size = cfg.megatron.get("ddp_bucket_size", None)
        cfg.megatron.ddp_average_in_collective = cfg.megatron.get(
            "ddp_average_in_collective", False
        )
        cfg.megatron.accumulate_allreduce_grads_in_fp32 = cfg.megatron.get(
            "accumulate_allreduce_grads_in_fp32", True
        )

        # profiler
        cfg.megatron.use_profiler = cfg.megatron.get("use_profiler", False)
        if cfg.megatron.use_profiler:
            cfg.megatron.profiler.schedule_warmup = cfg.megatron.profiler.get(
                "schedule_warmup", 3
            )
            cfg.megatron.profiler.schedule_active = cfg.megatron.profiler.get(
                "schedule_active", 1
            )

        # distributed
        # If set, distributed ranks initialize order is changed from tp-cp-ep-dp-pp to tp-cp-ep-pp-dp.
        cfg.megatron.use_tp_pp_dp_mapping = cfg.megatron.get(
            "use_tp_pp_dp_mapping", False
        )
        # Which backend to use for distributed training. Support 'nccl' and 'gloo'
        cfg.megatron.distributed_backend = cfg.megatron.get(
            "distributed_backend", "nccl"
        )
        cfg.megatron.distributed_timeout_minutes = cfg.megatron.get(
            "distributed_timeout_minutes", 10
        )
        cfg.megatron.num_distributed_optimizer_instances = cfg.megatron.get(
            "num_distributed_optimizer_instances", 1
        )
        cfg.megatron.nccl_communicator_config_path = cfg.megatron.get(
            "nccl_communicator_config_path", None
        )
        cfg.megatron.encoder_tensor_model_parallel_size = cfg.megatron.get(
            "encoder_tensor_model_parallel_size", 0
        )
        cfg.megatron.encoder_pipeline_model_parallel_size = cfg.megatron.get(
            "encoder_pipeline_model_parallel_size", 0
        )

        # checkpoint
        cfg.megatron.rerun_mode = cfg.megatron.get(
            "rerun_mode", "disabled"
        )  # choices=['disabled', 'validate_results', 'report_stats']
        cfg.megatron.error_injection_rate = cfg.megatron.get(
            "error_injection_rate", 0
        )  # Rate at which to inject unexpected results, e.g. 1000 means once every 1000 result validations
        cfg.megatron.error_injection_type = cfg.megatron.get(
            "error_injection_type", "transient_error"
        )  # choices=['correct_result', 'transient_error', 'persistent_error']

        cfg.megatron.moe_use_upcycling = cfg.megatron.get("moe_use_upcycling", False)
        cfg.megatron.async_save = cfg.megatron.get("async_save", False)
        cfg.megatron.use_dist_ckpt = cfg.megatron.get("use_dist_ckpt", False)
        cfg.megatron.no_load_optim = cfg.megatron.get("no_load_optim", False)
        cfg.megatron.no_load_rng = cfg.megatron.get("no_load_rng", False)
        cfg.megatron.no_save_optim = cfg.megatron.get("no_save_optim", False)
        cfg.megatron.no_save_rng = cfg.megatron.get("no_save_rng", False)
        cfg.megatron.ckpt_fully_parallel_save = cfg.megatron.get(
            "ckpt_fully_parallel_save", False
        )
        cfg.megatron.ckpt_format = cfg.megatron.get("ckpt_format", "torch")
        cfg.megatron.ckpt_convert_format = cfg.megatron.get(
            "ckpt_convert_format", None
        )  # choices=[None, 'torch', 'torch_dist', 'zarr']
        cfg.megatron.auto_detect_ckpt_format = cfg.megatron.get(
            "auto_detect_ckpt_format", False
        )
        cfg.megatron.non_persistent_save_interval = cfg.megatron.get(
            "non_persistent_save_interval", None
        )
        cfg.megatron.non_persistent_ckpt_type = cfg.megatron.get(
            "non_persistent_ckpt_type", None
        )
        cfg.megatron.non_persistent_local_ckpt_dir = cfg.megatron.get(
            "non_persistent_local_ckpt_dir", None
        )
        cfg.megatron.non_persistent_global_ckpt_dir = cfg.megatron.get(
            "non_persistent_global_ckpt_dir", None
        )
        cfg.megatron.non_persistent_local_ckpt_algo = cfg.megatron.get(
            "non_persistent_local_ckpt_algo", "fully_parallel"
        )  # choices=['fully_parallel', 'atomic']
        cfg.megatron.ckpt_convert_update_legacy_dist_opt_format = cfg.megatron.get(
            "ckpt_convert_update_legacy_dist_opt_format", False
        )
        cfg.megatron.finetune = cfg.megatron.get("finetune", False)
        cfg.megatron.ckpt_assume_constant_structure = cfg.megatron.get(
            "ckpt_assume_constant_structure", False
        )
        cfg.megatron.log_progress = cfg.megatron.get("log_progress", False)
        cfg.megatron.exit_on_missing_checkpoint = cfg.megatron.get(
            "exit_on_missing_checkpoint", True
        )
        cfg.megatron.retro_add_retriever = cfg.megatron.get(
            "retro_add_retriever", False
        )
        cfg.megatron.data_parallel_random_init = cfg.megatron.get(
            "data_parallel_random_init", False
        )
        cfg.megatron.use_tokenizer_model_from_checkpoint_args = cfg.megatron.get(
            "use_tokenizer_model_from_checkpoint_args", False
        )

        cfg.model.tensor_model_parallel_size = cfg.model.get(
            "tensor_model_parallel_size", 1
        )
        cfg.model.pipeline_model_parallel_size = cfg.model.get(
            "pipeline_model_parallel_size", 1
        )
        cfg.model.virtual_pipeline_model_parallel_size = cfg.model.get(
            "virtual_pipeline_model_parallel_size", None
        )
        cfg.model.pipeline_model_parallel_split_rank = cfg.model.get(
            "pipeline_model_parallel_split_rank", None
        )
        cfg.model.context_parallel_size = cfg.model.get("context_parallel_size", 1)

        cfg.model.expert_model_parallel_size = cfg.model.get(
            "expert_model_parallel_size", 1
<<<<<<< HEAD
        )

        cfg.model.expert_tensor_parallel_size = cfg.model.get(
            "expert_tensor_parallel_size", 1
        )

        cfg.model.moe_grouped_gemm = cfg.model.get("moe_grouped_gemm", None)
        assert cfg.model.moe_grouped_gemm in [None, "te"], (
            f"grouped_gemm type only avail in [null, te]. get value ({cfg.model.moe_grouped_gemm})"
        )

=======
        )

        cfg.model.expert_tensor_parallel_size = cfg.model.get(
            "expert_tensor_parallel_size", 1
        )

        cfg.model.moe_grouped_gemm = cfg.model.get("moe_grouped_gemm", None)
        assert cfg.model.moe_grouped_gemm in [None, "te"], (
            f"grouped_gemm type only avail in [null, te]. get value ({cfg.model.moe_grouped_gemm})"
        )

>>>>>>> 33d7c529
        assert (
            cfg.model.expert_tensor_parallel_size
            <= cfg.model.tensor_model_parallel_size
        ), (
            f"expert_tensor_parallel_size ({cfg.model.expert_tensor_parallel_size}) must be less than or equal to tensor_model_parallel_size ({cfg.model.tensor_model_parallel_size})"
        )

        cfg.model.position_embedding_type = cfg.model.get(
            "position_embedding_type", "learned_absolute"
        )
        cfg.model.rotary_percentage = cfg.model.get("rotary_percentage", 1.0)
        cfg.model.seq_len_interpolation_factor = cfg.model.get(
            "seq_len_interpolation_factor", None
        )
        cfg.model.rotary_base = cfg.model.get("rotary_base", 10000)
        cfg.model.share_embeddings_and_output_weights = cfg.model.get(
            "share_embeddings_and_output_weights", False
        )

        cfg.model.gradient_accumulation_fusion = cfg.model.get(
            "gradient_accumulation_fusion", True
        )
        cfg.model.masked_softmax_fusion = cfg.model.get("masked_softmax_fusion", True)
        cfg.model.persist_layer_norm = cfg.model.get("persist_layer_norm", True)

        cfg.model.padded_vocab_size = cfg.model.get("padded_vocab_size", None)
        cfg.model.use_cpu_initialization = cfg.model.get(
            "use_cpu_initialization", False
        )
        cfg.model.add_position_embedding = cfg.model.get("add_position_embedding", True)

        cfg.model.variable_seq_lengths = cfg.model.get("variable_seq_lengths", True)
        cfg.model.add_bias_linear = cfg.model.get("add_bias_linear", False)
        cfg.model.qk_layernorm = cfg.model.get("qk_layernorm", False)

        cfg.optim.fp16 = (
            torch_dtype_from_precision(cfg.model.precision) == torch.float16
        )
        cfg.optim.bf16 = (
            torch_dtype_from_precision(cfg.model.precision) == torch.bfloat16
        )
        cfg.optim.weight_decay = cfg.optim.get("weight_decay", 0.01)
        cfg.optim.overlap_param_gather_with_optimizer_step = cfg.optim.get(
            "overlap_param_gather_with_optimizer_step", False
        )
        cfg.optim.optimizer_cpu_offload = cfg.optim.get("optimizer_cpu_offload", False)
        cfg.optim.optimizer_offload_fraction = cfg.optim.get("optimizer_offload_fraction", 0.0)
        cfg.optim.use_precision_aware_optimizer = cfg.optim.get("use_precision_aware_optimizer", False)

        # learning rate
        cfg.lr_sched.lr = cfg.optim.get("lr", None)
        cfg.lr_sched.min_lr = cfg.lr_sched.get("min_lr", 0.0)
        # lr_decay_style choices=['constant', 'linear', 'cosine', 'inverse-square-root', 'WSD']
        cfg.lr_sched.lr_decay_style = cfg.lr_sched.get("lr_decay_style", "constant")
        # weight_decay_incr_style: Weight decay increment function. choices=['constant', 'linear', 'cosine']
        cfg.lr_sched.weight_decay_incr_style = cfg.lr_sched.get(
            "weight_decay_incr_style", "constant"
        )
        # lr_wsd_decay_style choices=['exponential', 'linear', 'cosine']
        cfg.lr_sched.lr_wsd_decay_style = cfg.lr_sched.get(
            "lr_wsd_decay_style", "exponential"
        )

        # TODO fix this
        cfg.megatron.train_iters = 100000
        # lr_decay_iters: number of iterations to decay learning rate over, defaults to train_iters
        cfg.lr_sched.lr_decay_iters = cfg.lr_sched.get("lr_decay_iters", None)
        cfg.lr_sched.lr_wsd_decay_iters = cfg.lr_sched.get("lr_wsd_decay_iters", None)
        cfg.lr_sched.lr_warmup_init = cfg.lr_sched.get("lr_warmup_init", 0.0)
        cfg.lr_sched.lr_warmup_iters = cfg.lr_sched.get("lr_warmup_iters", 0)
        cfg.lr_sched.lr_warmup_fraction = cfg.lr_sched.get("lr_warmup_fraction", None)
        cfg.lr_sched.use_checkpoint_opt_param_scheduler = cfg.lr_sched.get(
            "use_checkpoint_opt_param_scheduler", True
        )
        cfg.lr_sched.override_opt_param_scheduler = cfg.lr_sched.get(
            "override_opt_param_scheduler", False
        )

        if cfg.lr_sched.lr_decay_style == "constant":
            assert cfg.lr_sched.get("start_weight_decay") is None
            assert cfg.lr_sched.get("end_weight_decay") is None
            cfg.lr_sched.start_weight_decay = cfg.optim.weight_decay
            cfg.lr_sched.end_weight_decay = cfg.optim.weight_decay
        else:
            if not hasattr(cfg.lr_sched, "start_weight_decay"):
                raise ValueError(
                    "Error: 'start_weight_decay' is missing from 'cfg.lr_sched'"
                )
            if not hasattr(cfg.lr_sched, "end_weight_decay"):
                raise ValueError(
                    "Error: 'end_weight_decay' is missing from 'cfg.lr_sched'"
                )
            assert cfg.lr_sched.start_weight_decay is not None
            assert cfg.lr_sched.end_weight_decay is not None

        # TODO. Following args are needed for AUTO mode now, but will be removed in the future.
        cfg.megatron.transformer_impl = getattr(
            cfg.megatron, "transformer_impl", "transformer_engine"
        )
        cfg.megatron.swiglu = cfg.model.activation in ["swiglu", "fast-swiglu"]
        cfg.megatron.untie_embeddings_and_output_weights = (
            not cfg.model.share_embeddings_and_output_weights
        )
        # In RLinf, padded_vocab_size is set to hf_config.vocab_size, so make_vocab_size_divisible_by=1
        cfg.megatron.make_vocab_size_divisible_by = 1
        if cfg.model.normalization == "rmsnorm":
            cfg.megatron.normalization = "RMSNorm"

    return cfg


def validate_embodied_cfg(cfg):
    assert cfg.actor.model.model_name in SUPPORTED_MODEL_ARCHS, (
        f"Model {cfg.actor.model.model_name} is not supported"
    )

    # process num-envs
    from rlinf.scheduler import Cluster
    from rlinf.utils.placement import HybridComponentPlacement

    component_placement = HybridComponentPlacement(
        cfg, Cluster(num_nodes=cfg.cluster.num_nodes)
    )
    stage_num = cfg.rollout.pipeline_stage_num
    env_world_size = component_placement.get_world_size("env")
    cfg.algorithm.num_group_envs = (
        cfg.algorithm.num_group_envs // stage_num // env_world_size
    )
    cfg.env.eval.num_envs = cfg.env.eval.num_envs // stage_num // env_world_size

    with open_dict(cfg):
        if cfg.env.train.simulator_type == "maniskill":

            def get_robot_control_mode(robot: str):
                if "google_robot_static" in robot:
                    return "arm_pd_ee_delta_pose_align_interpolate_by_planner_gripper_pd_joint_target_delta_pos_interpolate_by_planner"
                elif "widowx" in robot:
                    return "arm_pd_ee_target_delta_pose_align2_gripper_pd_joint_pos"
                elif "panda-qpos" in robot:
                    return None
                else:
                    raise NotImplementedError(f"Robot {robot} not supported")

            cfg.env.train.init_params.control_mode = get_robot_control_mode(
                cfg.actor.model.policy_setup
            )
            cfg.env.eval.init_params.control_mode = get_robot_control_mode(
                cfg.actor.model.policy_setup
            )
        elif cfg.env.train.simulator_type == "libero":
            if cfg.actor.model.get("num_images_in_input", 1) > 1:
                assert cfg.actor.model.get("use_wrist_image", False), (
                    "Invalid config: Multiple input images are enabled "
                    "(num_images_in_input > 1) but 'use_wrist_image' is set to False. "
                    "Please enable wrist images by setting 'use_wrist_image=True'."
                )
        elif cfg.env.train.simulator_type == "behavior":
            import omnigibson as og

            assert cfg.env.train.base_config_name == "r1pro_behavior", (
                f"Only r1pro_behavior is supported for omnigibson, got {cfg.env.train.base_config_name}"
            )
            # Load the pre-selected configuration and set the online_sampling flag
            config_filename = os.path.join(
                og.example_config_path, "r1pro_behavior.yaml"
            )
            omnigibson_cfg = yaml.load(
                open(config_filename, "r"), Loader=yaml.FullLoader
            )
            omnigibson_cfg = OmegaConf.create(omnigibson_cfg)
            cfg.env.train.omnigibson_cfg = omnigibson_cfg
            cfg.env.eval.omnigibson_cfg = omnigibson_cfg

            # Also accepts int or list/tuple of tokens (ints or range strings)
            def parse_activity_ids(activity_ids) -> list[int]:
                if activity_ids is None:
                    return []
                out: list[int] = []

                def _add_token(tok: str):
                    tok = tok.strip()
                    if not tok:
                        return
                    if "-" in tok:
                        start, end = tok.split("-", 1)
                        start_i, end_i = int(start.strip()), int(end.strip())
                        if end_i < start_i:
                            start_i, end_i = end_i, start_i
                        out.extend(range(start_i, end_i + 1))
                    else:
                        out.append(int(tok))

                if isinstance(activity_ids, int):
                    out.append(int(activity_ids))
                elif isinstance(activity_ids, (list, tuple)):
                    for item in activity_ids:
                        if isinstance(item, int):
                            out.append(int(item))
                        else:
                            for tok in str(item).split(","):
                                _add_token(tok)
                else:
                    for tok in str(activity_ids).split(","):
                        _add_token(tok)
                return out

            cfg.env.train.tasks.activity_task_indices = parse_activity_ids(
                cfg.env.train.tasks.activity_task_indices
            )
            cfg.env.eval.tasks.activity_task_indices = parse_activity_ids(
                cfg.env.eval.tasks.activity_task_indices
            )
            assert (
                len(cfg.env.train.tasks.activity_task_indices) > 0
                and len(cfg.env.eval.tasks.activity_task_indices) > 0
            ), "No activity IDs provided"

    return cfg


def validate_reasoning_cfg(cfg: DictConfig) -> DictConfig:
    assert cfg.rollout.model_arch in SUPPORTED_MODEL_ARCHS, (
        f"Model {cfg.rollout.model_arch} is not supported"
    )

    assert cfg.algorithm.recompute_logprobs or cfg.rollout.return_logprobs, (
        "One of `algorithm.recompute_logprobs` or `rollout.return_logprobs` must be True to compute `prev_logprobs`."
    )

    if cfg.algorithm.recompute_logprobs and cfg.rollout.return_logprobs:
        assert cfg.algorithm.get("importance_sampling_fix", False), (
            "Importance sampling fix must be enabled if both `algorithm.recompute_logprobs` and `rollout.return_logprobs` are True."
        )

    with open_dict(cfg):
        cfg.algorithm.training_batch_size_per_gpu = cfg.algorithm.get(
            "training_batch_size_per_gpu", 1
        )
        cfg.algorithm.n_minibatches = cfg.algorithm.get("n_minibatches", 1)
        cfg.algorithm.max_num_gen_batches = cfg.algorithm.get("max_num_gen_batches", 1)
        cfg.actor.micro_batch_size = cfg.algorithm.training_batch_size_per_gpu
        cfg.actor.global_batch_size = (
            cfg.data.rollout_batch_size
            * cfg.algorithm.group_size
            // cfg.algorithm.n_minibatches
        )
        assert cfg.actor.micro_batch_size >= 1
        assert cfg.actor.global_batch_size >= 1
        assert cfg.runner.seq_length > cfg.data.max_prompt_length, (
            f"runner.seq_length ({cfg.runner.seq_length}) must be greater than data.max_prompt_length ({cfg.data.max_prompt_length})"
        )

        # add configs for importance sampling fix
        cfg.algorithm.recompute_logprobs = (
            cfg.algorithm.recompute_logprobs
            or cfg.algorithm.get("importance_sampling_fix", False)
        )

        cfg.rollout = validate_rollout_cfg(cfg.rollout, cfg.algorithm)
    return cfg


def validate_coding_online_rl_cfg(cfg: DictConfig) -> DictConfig:
    assert cfg.rollout.model_arch == "qwen2.5", (
        f"Model {cfg.rollout.model_arch} is not supported"
    )

    assert cfg.algorithm.recompute_logprobs or cfg.rollout.return_logprobs, (
        "One of `algorithm.recompute_logprobs` or `rollout.return_logprobs` must be True to compute `prev_logprobs`."
    )

    if cfg.algorithm.recompute_logprobs and cfg.rollout.return_logprobs:
        assert cfg.algorithm.get("importance_sampling_fix", False), (
            "Importance sampling fix must be enabled if both `algorithm.recompute_logprobs` and `rollout.return_logprobs` are True."
        )

    assert cfg.algorithm.recompute_logprobs, (
        "Online coding task must use recompute_logprobs"
    )

    assert cfg.actor.training_backend == "megatron", (
        "Online coding task must use megatron training backend"
    )

    cluster = Cluster(num_nodes=cfg.cluster.num_nodes)
    component_placement = ModelParallelComponentPlacement(cfg, cluster)
    assert component_placement.placement_mode == PlacementMode.DISAGGREGATED, (
        "Online coding task must use disaggregated placement mode"
    )

    with open_dict(cfg):
        cfg.algorithm.training_batch_size_per_gpu = cfg.algorithm.get(
            "training_batch_size_per_gpu", 1
        )
        cfg.algorithm.n_minibatches = cfg.algorithm.get("n_minibatches", 1)
        cfg.algorithm.max_num_gen_batches = cfg.algorithm.get("max_num_gen_batches", 1)
        cfg.actor.micro_batch_size = cfg.algorithm.training_batch_size_per_gpu
        cfg.actor.global_batch_size = (
            cfg.data.rollout_batch_size
            * cfg.algorithm.group_size
            // cfg.algorithm.n_minibatches
        )
        assert cfg.actor.micro_batch_size >= 1
        assert cfg.actor.global_batch_size >= 1
        assert cfg.runner.seq_length > cfg.data.max_prompt_length, (
            f"runner.seq_length ({cfg.runner.seq_length}) must be greater than data.max_prompt_length ({cfg.data.max_prompt_length})"
        )

        # add configs for importance sampling fix
        cfg.algorithm.recompute_logprobs = (
            cfg.algorithm.recompute_logprobs
            or cfg.algorithm.get("importance_sampling_fix", False)
        )

        cfg.rollout = validate_rollout_cfg(cfg.rollout, cfg.algorithm)
    return cfg


def validate_cfg(cfg: DictConfig) -> DictConfig:
    OmegaConf.set_struct(cfg, True)

    assert cfg.runner.task_type in SUPPORTED_TASK_TYPE, (
        f"task_type must be one of {SUPPORTED_TASK_TYPE}"
    )
    if cfg.runner.task_type == "embodied":
        cfg = validate_embodied_cfg(cfg)
    elif cfg.runner.task_type == "reasoning":
        cfg = validate_reasoning_cfg(cfg)
    elif cfg.runner.task_type == "coding_online_rl":
        cfg = validate_coding_online_rl_cfg(cfg)

    if cfg.algorithm.adv_type in ("grpo", "reinpp_baseline"):
        assert cfg.algorithm.group_size > 1

    assert cfg.actor.training_backend in SUPPORTED_TRAINING_BACKENDS, (
        f"Unsupported training_backend {cfg.actor.training_backend}. Supported training backends are {SUPPORTED_TRAINING_BACKENDS}."
    )

    if cfg.actor.training_backend == "megatron":
        cfg.actor = validate_megatron_cfg(cfg.actor)
        cfg.actor = validate_model_cfg_by_hf_config(cfg.actor, cfg.rollout.model_dir)
        # TODO. Need actually pad padded_vocab_size.
        assert (
            cfg.actor.model.padded_vocab_size
            % cfg.actor.model.tensor_model_parallel_size
            == 0
        ), (
            f"padded_vocab_size ({cfg.actor.model.padded_vocab_size}) must be divisible by tensor_model_parallel_size ({cfg.actor.model.tensor_model_parallel_size})"
        )
    elif cfg.actor.training_backend == "fsdp":
        cfg.actor = validate_fsdp_cfg(cfg.actor, cfg.runner.get("resume_dir", None))

    if cfg.critic.use_critic_model and cfg.critic.training_backend == "megatron":
        cfg.critic = validate_megatron_cfg(cfg.critic)
        cfg.critic = validate_model_cfg_by_hf_config(cfg.critic, cfg.rollout.model_dir)
    elif cfg.critic.use_critic_model and cfg.critic.training_backend == "fsdp":
        cfg.critic = validate_fsdp_cfg(cfg.critic)

    return cfg


def build_config(cls, cfg):
    if not isinstance(cfg, (dict, DictConfig)):
        cfg = asdict(cfg)

    kwargs = {}
    for f in dataclasses.fields(cls):
        if f.name in cfg:
            kwargs[f.name] = cfg.get(f.name)

    return cls(**kwargs)


def build_transformer_config(cfg) -> "TransformerConfig":
    """
    Builds the megatron core transformer config for the model.
    For attributes in the RLinf model config that are the same
    as the megatron core TransformerConfig, we will use the value from the RLinf model config.
    For attributes in TransformerConfig that are not in the RLinf model config, we add custom logic.
    """
    from megatron.core.transformer.transformer_config import TransformerConfig
    from megatron.core.utils import (
        init_method_normal,
        scaled_init_method_normal,
    )

    # get model parallel configs
    model_parallel_config = _build_model_parallel_config(cfg)

    # create a dictionary copy of the model config
    cfg = OmegaConf.to_container(cfg, resolve=True)

    # create a dict to store the transformer config arguments
    transformer_config_dict = {}

    num_layers = cfg.get("num_layers", 1)
    if num_layers % cfg.get("pipeline_model_parallel_size", 1) != 0:
        raise ValueError(
            f"num_layers ({cfg.num_layers}) should be divisible by "
            f"pipeline_model_parallel_size ({cfg.get('pipeline_model_parallel_size', 1)})"
        )

    add_bias_linear = cfg.get("add_bias_linear", True)
    add_qkv_bias = cfg.get("add_qkv_bias", False)

    activation = cfg.get("activation", "gelu")
    gated_linear_unit = activation.endswith("glu")
    # TODO: need to check which activation functions are supported in mcore
    activation_func = activation_to_func(
        activation, openai_gelu=cfg.get("openai_gelu", False)
    )

    normalization = cfg.get("normalization", "layernorm").lower()
    layernorm_zero_centered_gamma = cfg.get(
        "normalization", "layernorm"
    ) == "layernorm1p" or cfg.get("layernorm_zero_centered_gamma", False)
    if normalization == "layernorm":
        normalization = "LayerNorm"
    elif normalization == "rmsnorm":
        normalization = "RMSNorm"
    elif normalization == "layernorm1p":
        normalization = "LayerNorm"
        layernorm_zero_centered_gamma = True
    else:
        logging.warning(
            f"The normalization type: {normalization} might not be supported in megatron core."
            f"Supported types are LayerNorm and RMSNorm."
        )

    tp_comm_overlap = cfg.get("tp_comm_overlap", False)

    if not cfg.get("fp8", False):
        fp8 = None
    elif cfg.get("fp8_e4m3", False):
        fp8 = "e4m3"
    elif cfg.get("fp8_hybrid", False):
        fp8 = "hybrid"
    else:
        raise ValueError(
            "fp8 enabled but fp8_format (fp8_e4m3 | fp8_hybrid) is not set."
        )

    init_method_std = cfg.get("init_method_std", 0.02)
    # default used in mcore
    init_method = init_method_normal(init_method_std)

    output_layer_init_method = init_method

    use_scaled_init_method = cfg.get("use_scaled_init_method", True)
    if use_scaled_init_method:
        output_layer_init_method = scaled_init_method_normal(
            init_method_std, num_layers=num_layers
        )

    attention_softmax_in_fp32 = cfg.get("attention_softmax_in_fp32", True)
    apply_query_key_layer_scaling = cfg.get("apply_query_key_layer_scaling", False)

    rotary_interleaved = cfg.get("rotary_interleaved", False)

    if apply_query_key_layer_scaling:
        if model_parallel_config.fp16:
            os.environ["NVTE_APPLY_QK_LAYER_SCALING"] = "1"
        else:
            logging.warning(
                "apply_query_key_layer_scaling is only enabled when using FP16, setting it to False "
                "and setting NVTE_APPLY_QK_LAYER_SCALING=0"
            )
            os.environ["NVTE_APPLY_QK_LAYER_SCALING"] = "0"
            apply_query_key_layer_scaling = False

    if apply_query_key_layer_scaling:
        attention_softmax_in_fp32 = True

    bias_activation_fusion = cfg.get("bias_activation_fusion", True)

    bias_dropout_fusion = cfg.get("bias_dropout_fusion", True)

    apply_rope_fusion = cfg.get("apply_rope_fusion", False)

    # TODO: need to check if recompute APIs are matching up properly
    recompute_granularity = cfg.get("recompute_granularity", None)
    recompute_method = cfg.get("recompute_method", None)
    recompute_num_layers = cfg.get("recompute_num_layers", None)

    tp_only_amax_red = cfg.get("tp_only_amax_red", False)

    if cfg.get("enable_cuda_graph", False):
        if importlib.util.find_spec("transformer_engine") is None:
            raise ImportError(
                "Can not import transformer_engine, which is required for cudagraphs."
            )
        assert cfg.get("use_te_rng_tracker", False), (
            "Transformer engine's RNG tracker is required for cudagraphs, this can be enabled with \
            'use_te_rng_tracker=True'."
        )

    # any configs that are not in the RLinf model config will be added here
    config_mapping = {
        "apply_query_key_layer_scaling": apply_query_key_layer_scaling,
        "apply_residual_connection_post_layernorm": False,  # we don't use this in NeMo
        "add_bias_linear": add_bias_linear,
        "add_qkv_bias": add_qkv_bias,
        "gated_linear_unit": gated_linear_unit,
        "activation_func": activation_func,
        "normalization": normalization,
        "layernorm_zero_centered_gamma": layernorm_zero_centered_gamma,
        "init_method": init_method,
        "output_layer_init_method": output_layer_init_method,
        "attention_softmax_in_fp32": attention_softmax_in_fp32,
        "bias_activation_fusion": bias_activation_fusion,
        "bias_dropout_fusion": bias_dropout_fusion,
        "apply_rope_fusion": apply_rope_fusion,
        "recompute_granularity": recompute_granularity,
        "recompute_method": recompute_method,
        "recompute_num_layers": recompute_num_layers,
        "distribute_saved_activations": False,  # not currently used in NeMo
        "fp8": fp8,
        "tp_comm_overlap": tp_comm_overlap,
        "rotary_interleaved": rotary_interleaved,
        "deallocate_pipeline_outputs": False,
        "tp_only_amax_red": tp_only_amax_red,
        "qk_layernorm": cfg.get("qk_layernorm", False),
        "kv_channels": cfg.get("head_dim", None),
        # MoE related
        "num_moe_experts": cfg.get("num_moe_experts", None),
        "moe_ffn_hidden_size": cfg.get("moe_ffn_hidden_size", None),
        # now the sequential mlp should ffn hidden size == moe_ffn_hidden_size
        "ffn_hidden_size": cfg.get("moe_ffn_hidden_size", None)
        or cfg.get("ffn_hidden_size", None),
        "moe_router_load_balancing_type": cfg.get(
            "moe_router_load_balancing_type", "aux_loss"
        ),
        "moe_router_topk": cfg.get("moe_router_topk", 2),
        "moe_grouped_gemm": cfg.get("moe_grouped_gemm", False),
        "moe_aux_loss_coeff": cfg.get(
            "moe_aux_loss_coeff", 0
        ),  # 1e-2 would be a good start value for load balance loss.
        "moe_z_loss_coeff": cfg.get(
            "moe_z_loss_coeff", None
        ),  # 1e-3 would be a good start value for z-loss
        "moe_input_jitter_eps": cfg.get("moe_input_jitter_eps", None),
        "moe_token_dropping": cfg.get("moe_token_dropping", False),
        "enable_cuda_graph": cfg.get("enable_cuda_graph", False),
    }

    # populate the transformer config dict
    for field in dataclasses.fields(TransformerConfig):
        # config mapping has second highest priority
        if field.name in config_mapping:
            transformer_config_dict[field.name] = config_mapping[field.name]
        # then config
        elif field.name in cfg:
            transformer_config_dict[field.name] = cfg[field.name]
        # then model parallel config
        elif field in dataclasses.fields(model_parallel_config):
            transformer_config_dict[field.name] = getattr(
                model_parallel_config, field.name
            )

    transformer_config = TransformerConfig(**transformer_config_dict)

    # pass mcore customization configs directly to mcore
    mcore_customization_config_dict = cfg.get("mcore_customization_config", {})
    for key, value in mcore_customization_config_dict.items():
        setattr(transformer_config, key, value)

    return transformer_config


def _build_model_parallel_config(cfg: DictConfig) -> "ModelParallelConfig":
    """
    For attributes in the RLinf model config that are the same as the
    megatron core ModelParallelConfig we will use the value from the RLinf config.
    For attributes in ModelParallelConfig that are not in the RLinf model config, we add custom logic.
    """
    from megatron.core.model_parallel_config import ModelParallelConfig
    from megatron.training.global_vars import get_timers
    # cfg = OmegaConf.to_container(cfg, resolve=True)

    # dtype used in p2p communication
    if cfg.get("precision", None) is None:
        raise f"precision not found in {cfg}."
    torch_dtype = torch_dtype_from_precision(cfg.precision)
    params_dtype = (
        torch_dtype if torch_dtype in [torch.bfloat16, torch.float16] else torch.float32
    )
    pipeline_dtype = cfg.get("pipeline_dtype", params_dtype)
    autocast_dtype = cfg.get("autocast_dtype", params_dtype)

    timers = get_timers()
    # maps NeMo model configs to ModelParallelConfig from megatron core
    config_mapping = {
        "perform_initialization": True,  # initailize weights when constructing the module
        "fp16": torch_dtype == torch.float16,
        "bf16": torch_dtype == torch.bfloat16,
        "params_dtype": params_dtype,
        "timers": timers,
        "async_tensor_model_parallel_allreduce": False,  # Deprecated in megatron
        "pipeline_dtype": pipeline_dtype,
        "grad_scale_func": None,
        "enable_autocast": False,  # torch_dtype in [torch.bfloat16, torch.float16],
        "autocast_dtype": autocast_dtype,
        "num_microbatches_with_partial_activation_checkpoints": cfg.get(
            "num_microbatches_with_partial_activation_checkpoints", None
        ),
        "batch_p2p_sync": True,  # call torch.cuda.synchronize() after batch isend/rcv
        "use_ring_exchange_p2p": False,
        "deallocate_pipeline_outputs": False,
        "no_sync_func": None,  # set dynamically during training
        "grad_sync_func": None,  # set dynamically during training
        "param_sync_func": None,  # set dynamically during training
        "tp_comm_overlap": cfg.get("tp_comm_overlap", False),
        "tp_comm_bootstrap_backend": cfg.get("tp_comm_bootstrap_backend", "nccl"),
    }

    # instantitate ModelParallelConfig from this dict
    mp_config_dict = {}

    for field in dataclasses.fields(ModelParallelConfig):
        # model config has priority
        if field.name in cfg:
            mp_config_dict[field.name] = cfg[field.name]
        # then config_mapping
        elif field.name in config_mapping:
            mp_config_dict[field.name] = config_mapping[field.name]

    model_parallel_config = ModelParallelConfig(**mp_config_dict)

    return model_parallel_config<|MERGE_RESOLUTION|>--- conflicted
+++ resolved
@@ -40,16 +40,11 @@
     "qwen2.5_vl",
     "openvla",
     "openvla_oft",
-<<<<<<< HEAD
     "qwen3",
     "qwen3_moe",
     "openpi",
     "mlp_policy",
     "gr00t",
-=======
-    "qwen3_moe",
-    "openpi",
->>>>>>> 33d7c529
 ]
 SUPPORTED_ROLLOUT_BACKENDS = ["sglang", "vllm"]
 SUPPORTED_TASK_TYPE = ["embodied", "reasoning", "coding_online_rl"]
@@ -536,7 +531,6 @@
 
         cfg.model.expert_model_parallel_size = cfg.model.get(
             "expert_model_parallel_size", 1
-<<<<<<< HEAD
         )
 
         cfg.model.expert_tensor_parallel_size = cfg.model.get(
@@ -548,19 +542,6 @@
             f"grouped_gemm type only avail in [null, te]. get value ({cfg.model.moe_grouped_gemm})"
         )
 
-=======
-        )
-
-        cfg.model.expert_tensor_parallel_size = cfg.model.get(
-            "expert_tensor_parallel_size", 1
-        )
-
-        cfg.model.moe_grouped_gemm = cfg.model.get("moe_grouped_gemm", None)
-        assert cfg.model.moe_grouped_gemm in [None, "te"], (
-            f"grouped_gemm type only avail in [null, te]. get value ({cfg.model.moe_grouped_gemm})"
-        )
-
->>>>>>> 33d7c529
         assert (
             cfg.model.expert_tensor_parallel_size
             <= cfg.model.tensor_model_parallel_size
