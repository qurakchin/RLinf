# Copyright 2025 The RLinf Authors.
#
# Licensed under the Apache License, Version 2.0 (the "License");
# you may not use this file except in compliance with the License.
# You may obtain a copy of the License at
#
#     https://www.apache.org/licenses/LICENSE-2.0
#
# Unless required by applicable law or agreed to in writing, software
# distributed under the License is distributed on an "AS IS" BASIS,
# WITHOUT WARRANTIES OR CONDITIONS OF ANY KIND, either express or implied.
# See the License for the specific language governing permissions and
# limitations under the License.

import dataclasses
import importlib.util
import logging
import os
from dataclasses import asdict
from typing import TYPE_CHECKING, Callable, Optional, Union

import torch
import torch.nn.functional as F
import yaml
from omegaconf import OmegaConf, open_dict
from omegaconf.dictconfig import DictConfig
from transformers import AutoConfig

from rlinf.scheduler.cluster import Cluster
from rlinf.utils.placement import ModelParallelComponentPlacement, PlacementMode

if TYPE_CHECKING:
    from megatron.core.model_parallel_config import ModelParallelConfig
    from megatron.core.transformer.transformer_config import TransformerConfig

logging.getLogger().setLevel(logging.INFO)

<<<<<<< HEAD
SUPPORTED_MODEL_ARCHS = ["qwen2.5", "qwen2.5_vl", "qwen3", "openvla", "openvla_oft", "openpi"]
=======
SUPPORTED_MODEL_ARCHS = [
    "qwen2.5",
    "qwen2.5_vl",
    "openvla",
    "openvla_oft",
    "qwen3_moe",
    "openpi",
    "mlp_policy",
    "gr00t",
]
>>>>>>> e9636113
SUPPORTED_ROLLOUT_BACKENDS = ["sglang", "vllm"]
SUPPORTED_TASK_TYPE = ["embodied", "reasoning", "coding_online_rl"]
SUPPORTED_TRAINING_BACKENDS = ["megatron", "fsdp"]
__all__ = ["build_config"]


def torch_dtype_from_precision(precision: Union[int, str]) -> torch.dtype:
    if precision in ["bf16", "bf16-mixed"]:
        return torch.bfloat16
    elif precision in [16, "16", "fp16", "16-mixed"]:
        return torch.float16
    elif precision in [32, "32", "fp32", "32-true"]:
        return torch.float32
    elif precision in [None]:
        return None
    else:
        raise ValueError(
            f"Could not parse the precision of `{precision}` to a valid torch.dtype"
        )


@torch.jit.script
def gelu_impl(x):
    """
    OpenAI's gelu implementation.
    """
    return (
        0.5 * x * (1.0 + torch.tanh(0.7978845608028654 * x * (1.0 + 0.044715 * x * x)))
    )


def openai_gelu(x):
    return gelu_impl(x)


try:
    jit_fuser = torch.compile
except Exception:
    jit_fuser = torch.jit.script


@jit_fuser
def squared_relu(x):
    return torch.pow(torch.nn.functional.relu(x), 2)


# This is actually Python equivalent of torch.nn.functional.gelu(), also with type hints for ONNX exporter
@torch.jit.script
def erf_gelu(x):
    return (
        x
        * 0.5
        * (
            torch.erf(x / 1.41421).to(dtype=x.dtype)
            + torch.ones_like(x).to(dtype=x.dtype)
        )
    )


def activation_to_func(
    activation: str, openai_gelu: bool = False, onnx_safe: bool = False
) -> Callable:
    """
    Converts an activation function represented as a string to a function.

    Args:
        activation (str): string representation of an activation function, typically gotten from the model config.
        openai_gelu (bool): whether to use the OpenAI GELU implementation. Used with HF compatibility.
        onnx_safe (bool): whether to use the ONNX-compatible implementation of GELU.

    Returns:
        Callable: the activation function.
    """

    supported_activations = [
        "gelu",
        "geglu",
        "reglu",
        "swiglu",
        "squared-relu",
        "fast-geglu",
        "fast-swiglu",
        "fast-reglu",
        "approx-gelu",
    ]

    if activation not in supported_activations:
        raise ValueError(
            f"Unsupported activation {activation}. Supported activations: {supported_activations} "
        )

    # Give openai_gelu precedence over other activations if set, for HF compatibility.
    # Normally this is off and shouldn't affect regular model training.
    if openai_gelu:
        activation_func = openai_gelu
    elif activation in ["gelu", "geglu", "fast-geglu"]:
        activation_func = F.gelu
    elif onnx_safe:
        activation_func = erf_gelu
    elif activation in ["reglu", "fast-reglu"]:
        activation_func = F.relu
    elif activation in ["swiglu", "fast-swiglu"]:
        # SiLU or sigmoid linear unit is the same as swish with beta = 1 (which is what https://arxiv.org/pdf/2002.05202.pdf uses.)
        activation_func = F.silu
    elif activation == "squared-relu":
        activation_func = squared_relu

    return activation_func


def validate_rollout_cfg(cfg, algorithm_cfg):
    def validate_sglang_cfg(cfg):
        assert cfg is not None, (
            "sglang config must be specified if rollout_backend is sglang."
        )
        cfg.attention_backend = cfg.get("attention_backend", "triton")
        cfg.decode_log_interval = cfg.get("decode_log_interval", 500000)
        cfg.use_torch_compile = cfg.get("use_torch_compile", False)
        cfg.torch_compile_max_bs = cfg.get("torch_compile_max_bs", 128)
        return cfg

    def validate_vllm_cfg(cfg):
        assert cfg is not None, (
            "vllm config must be specified if rollout_backend is vllm."
        )
        cfg.attention_backend = cfg.get("attention_backend", "FLASH_ATTN")
        cfg.enable_chunked_prefill = cfg.get("enable_chunked_prefill", True)
        cfg.enable_prefix_caching = cfg.get("enable_prefix_caching", True)
        cfg.enable_flash_infer_sampler = cfg.get("enable_flash_infer_sampler", True)
        cfg.max_num_batched_tokens = cfg.get("max_num_batched_tokens", None)
        cfg.torch_profiler_dir = cfg.get("torch_profiler_dir", None)
        return cfg

    with open_dict(cfg):
        cfg.gpu_memory_utilization = cfg.get("gpu_memory_utilization", 0.65)
        assert cfg.model_dir is not None, "model_dir must be specified for rollout."
        assert cfg.model_arch in SUPPORTED_MODEL_ARCHS, (
            f"model_arch must be one of {SUPPORTED_MODEL_ARCHS}"
        )
        cfg.disable_log_stats = cfg.get("disable_log_stats", False)
        cfg.detokenize = cfg.get("detokenize", False)
        cfg.rollout_backend = cfg.get("rollout_backend", "sglang")
        assert cfg.rollout_backend in SUPPORTED_ROLLOUT_BACKENDS, (
            f"rollout_backend must be one of {SUPPORTED_ROLLOUT_BACKENDS}."
        )
        cfg.return_logprobs = cfg.return_logprobs or algorithm_cfg.get(
            "importance_sampling_fix", False
        )
        cfg.sglang = validate_sglang_cfg(cfg.sglang)
        cfg.vllm = validate_vllm_cfg(cfg.vllm)

    return cfg


def validate_model_cfg_by_hf_config(cfg, hf_model_path):
    # validate by hf config
    hf_config = AutoConfig.from_pretrained(hf_model_path, trust_remote_code=True)

    if "Qwen2ForCausalLM" in hf_config.architectures:
        qkv_bias = True
    else:
        qkv_bias = getattr(hf_config, "attention_bias", False)
    qk_layernorm = False
    if "Qwen3ForCausalLM" in hf_config.architectures:
        qk_layernorm = True

    if (
        "Qwen3ForCausalLM" in hf_config.architectures
        or "Qwen3MoeForCausalLM" in hf_config.architectures
    ):
        qk_layernorm = True
    else:
        qk_layernorm = getattr(cfg.model, "qk_layernorm", False)

    with open_dict(cfg):
        rs = getattr(hf_config, "rope_scaling", None)
        if isinstance(rs, dict):
            rtype = rs.get("type", "")
            if rtype in {"linear", "dynamic", "ntk", "yarn"}:
                f = rs.get("factor")
                if f is not None:
                    cfg.model.seq_len_interpolation_factor = float(f)
            else:
                # mrope
                cfg.model.seq_len_interpolation_factor = None
        cfg.model.padded_vocab_size = hf_config.vocab_size
        cfg.model.max_position_embeddings = hf_config.max_position_embeddings
        cfg.model.rotary_base = hf_config.rope_theta
        cfg.model.share_embeddings_and_output_weights = getattr(
            hf_config, "tie_word_embeddings", False
        )
        cfg.model.num_layers = hf_config.num_hidden_layers
        cfg.model.hidden_size = hf_config.hidden_size
        cfg.model.num_attention_heads = hf_config.num_attention_heads
        cfg.model.num_query_groups = hf_config.num_key_value_heads
        cfg.model.ffn_hidden_size = hf_config.intermediate_size
        cfg.model.attention_dropout = hf_config.attention_dropout
        cfg.model.hidden_dropout = getattr(hf_config, "hidden_dropout", 0.0)
        cfg.model.add_qkv_bias = qkv_bias
        cfg.model.qk_layernorm = qk_layernorm
        cfg.model.layernorm_epsilon = hf_config.rms_norm_eps
        cfg.model.head_dim = getattr(
            hf_config,
            "head_dim",
            cfg.model.hidden_size // cfg.model.num_attention_heads,
        )
        if cfg.model.head_dim is not None:
            cfg.model.kv_channels = cfg.model.head_dim

        # MoE model
        cfg.model.num_moe_experts = getattr(hf_config, "num_experts", None)
        cfg.model.moe_ffn_hidden_size = getattr(
            hf_config, "moe_intermediate_size", None
        )
        cfg.model.moe_router_topk = getattr(hf_config, "num_experts_per_tok", 2)

    return cfg


def validate_fsdp_cfg(cfg: DictConfig, resume_dir: Optional[str] = None) -> DictConfig:
    def validate_amp_cfg(config: DictConfig) -> DictConfig:
        if "amp" not in config:
            config.amp = {}
        config.amp.enabled = config.amp.get("enabled", False)
        config.amp.precision = config.amp.get("precision", "bf16")
        assert config.amp.precision in ["fp16", "bf16", "fp32"], (
            "fsdp.amp.precision must be one of ['fp16', 'bf16', 'fp32']"
        )
        config.amp.use_grad_scaler = config.amp.get("use_grad_scaler", False)
        return config

    OmegaConf.set_struct(cfg, True)
    with open_dict(cfg):
        cfg.fsdp_config.strategy = cfg.fsdp_config.get("strategy", "fsdp")

        cfg.fsdp_config.sharding_strategy = cfg.fsdp_config.get(
            "sharding_strategy", "full_shard"
        )

        cfg.fsdp_config.forward_prefetch = cfg.fsdp_config.get(
            "forward_prefetch", False
        )
        cfg.fsdp_config.limit_all_gathers = cfg.fsdp_config.get(
            "limit_all_gathers", False
        )
        cfg.fsdp_config.backward_prefetch = cfg.fsdp_config.get(
            "backward_prefetch", None
        )
        cfg.fsdp_config.use_orig_params = cfg.fsdp_config.get("use_orig_params", False)
        cfg.fsdp_config.use_liger_kernel = cfg.fsdp_config.get(
            "use_liger_kernel", False
        )
        cfg.fsdp_config = validate_amp_cfg(cfg.fsdp_config)

        cfg.fsdp_config.cpu_offload = cfg.fsdp_config.get("cpu_offload", False)
        cfg.fsdp_config.offload_pin_memory = cfg.fsdp_config.get(
            "offload_pin_memory", False
        )
        cfg.fsdp_config.reshard_after_forward = cfg.fsdp_config.get(
            "reshard_after_forward", True
        )
        cfg.fsdp_config.enable_gradient_accumulation = cfg.fsdp_config.get(
            "enable_gradient_accumulation", False
        )

        if resume_dir is not None:
            cfg.fsdp_config.use_orig_params = True

        assert cfg.fsdp_config.backward_prefetch in [
            None,
            "pre",
            "post",
        ], "fsdp_config.backward_prefetch must be one of [None, 'pre', 'post']"

        # validate mixed precision config
        assert hasattr(cfg.fsdp_config, "mixed_precision"), (
            "fsdp_config.mixed_precision is required in FSDP actor configuration."
        )

        mixed_precision_config = cfg.fsdp_config.mixed_precision
        mixed_precision_config.param_dtype = mixed_precision_config.get(
            "param_dtype", "bf16"
        )
        mixed_precision_config.reduce_dtype = mixed_precision_config.get(
            "reduce_dtype", "bf16"
        )
        mixed_precision_config.buffer_dtype = mixed_precision_config.get(
            "buffer_dtype", "fp32"
        )

    return cfg


def validate_megatron_cfg(cfg: DictConfig) -> DictConfig:
    OmegaConf.set_struct(cfg, True)

    with open_dict(cfg):
        cfg.mcore_gpt = cfg.get("mcore_gpt", True)
        spec_name = cfg.get("spec_name", "local_gpt")
        cfg.spec_name = spec_name

        # Pad the vocab size to be divisible by this value.
        cfg.model.make_vocab_size_divisible_by = cfg.model.get(
            "make_vocab_size_divisible_by", 8
        )
        cfg.use_torch_fsdp2 = False

        # training args for megatron
        cfg.megatron.load = cfg.get("checkpoint_load_path", None)
        use_hf_ckpt = cfg.megatron.get("use_hf_ckpt", False)
        if cfg.megatron.load is None:
            assert use_hf_ckpt, (
                "checkpoint_load_path is required if use_hf_ckpt is False"
            )
        else:
            assert not use_hf_ckpt, (
                "checkpoint_load_path should be None if use_hf_ckpt is True"
            )
        cfg.megatron.pretrained_checkpoint = cfg.get("pretrained_checkpoint", None)
        cfg.megatron.save = None
        cfg.megatron.micro_batch_size = cfg.get("micro_batch_size", 1)
        cfg.megatron.global_batch_size = cfg.get("global_batch_size", 1)
        cfg.megatron.tp_comm_overlap_cfg = cfg.megatron.get("tp_comm_overlap_cfg", None)
        cfg.megatron.decoder_tp_comm_overlap = cfg.megatron.get(
            "decoder_tp_comm_overlap", False
        )
        cfg.megatron.timing_log_level = cfg.megatron.get(
            "timing_log_level", 0
        )  # choices=range(0,3)
        cfg.megatron.timing_log_option = cfg.megatron.get(
            "timing_log_option", "minmax"
        )  # choices=['max', 'minmax', 'all']

        # Megatron >= 0.12.0
        cfg.megatron.init_model_with_meta_device = cfg.megatron.get(
            "init_model_with_meta_device", False
        )
        cfg.megatron.use_torch_fsdp2 = cfg.megatron.get("use_torch_fsdp2", False)
        cfg.megatron.use_custom_fsdp = cfg.megatron.get("use_custom_fsdp", False)
        cfg.megatron.check_for_large_grads = cfg.megatron.get(
            "check_for_large_grads", False
        )
        cfg.megatron.ddp_num_buckets = cfg.megatron.get("ddp_num_buckets", None)
        cfg.megatron.ddp_pad_buckets_for_high_nccl_busbw = cfg.megatron.get(
            "ddp_pad_buckets_for_high_nccl_busbw", False
        )
        cfg.megatron.enable_gloo_process_groups = cfg.megatron.get(
            "enable_gloo_process_groups", True
        )

        # ddp config
        cfg.megatron.check_for_nan_in_loss_and_grad = cfg.megatron.get(
            "check_for_nan_in_loss_and_grad", False
        )
        cfg.megatron.ddp_bucket_size = cfg.megatron.get("ddp_bucket_size", None)
        cfg.megatron.ddp_average_in_collective = cfg.megatron.get(
            "ddp_average_in_collective", False
        )
        cfg.megatron.accumulate_allreduce_grads_in_fp32 = cfg.megatron.get(
            "accumulate_allreduce_grads_in_fp32", True
        )

        # profiler
        cfg.megatron.use_profiler = cfg.megatron.get("use_profiler", False)
        if cfg.megatron.use_profiler:
            cfg.megatron.profiler.schedule_warmup = cfg.megatron.profiler.get(
                "schedule_warmup", 3
            )
            cfg.megatron.profiler.schedule_active = cfg.megatron.profiler.get(
                "schedule_active", 1
            )

        # distributed
        # If set, distributed ranks initialize order is changed from tp-cp-ep-dp-pp to tp-cp-ep-pp-dp.
        cfg.megatron.use_tp_pp_dp_mapping = cfg.megatron.get(
            "use_tp_pp_dp_mapping", False
        )
        # Which backend to use for distributed training. Support 'nccl' and 'gloo'
        cfg.megatron.distributed_backend = cfg.megatron.get(
            "distributed_backend", "nccl"
        )
        cfg.megatron.distributed_timeout_minutes = cfg.megatron.get(
            "distributed_timeout_minutes", 10
        )
        cfg.megatron.num_distributed_optimizer_instances = cfg.megatron.get(
            "num_distributed_optimizer_instances", 1
        )
        cfg.megatron.nccl_communicator_config_path = cfg.megatron.get(
            "nccl_communicator_config_path", None
        )
        cfg.megatron.encoder_tensor_model_parallel_size = cfg.megatron.get(
            "encoder_tensor_model_parallel_size", 0
        )
        cfg.megatron.encoder_pipeline_model_parallel_size = cfg.megatron.get(
            "encoder_pipeline_model_parallel_size", 0
        )

        # checkpoint
        cfg.megatron.rerun_mode = cfg.megatron.get(
            "rerun_mode", "disabled"
        )  # choices=['disabled', 'validate_results', 'report_stats']
        cfg.megatron.error_injection_rate = cfg.megatron.get(
            "error_injection_rate", 0
        )  # Rate at which to inject unexpected results, e.g. 1000 means once every 1000 result validations
        cfg.megatron.error_injection_type = cfg.megatron.get(
            "error_injection_type", "transient_error"
        )  # choices=['correct_result', 'transient_error', 'persistent_error']

        cfg.megatron.moe_use_upcycling = cfg.megatron.get("moe_use_upcycling", False)
        cfg.megatron.async_save = cfg.megatron.get("async_save", False)
        cfg.megatron.use_dist_ckpt = cfg.megatron.get("use_dist_ckpt", False)
        cfg.megatron.no_load_optim = cfg.megatron.get("no_load_optim", False)
        cfg.megatron.no_load_rng = cfg.megatron.get("no_load_rng", False)
        cfg.megatron.no_save_optim = cfg.megatron.get("no_save_optim", False)
        cfg.megatron.no_save_rng = cfg.megatron.get("no_save_rng", False)
        cfg.megatron.ckpt_fully_parallel_save = cfg.megatron.get(
            "ckpt_fully_parallel_save", False
        )
        cfg.megatron.ckpt_format = cfg.megatron.get("ckpt_format", "torch")
        cfg.megatron.ckpt_convert_format = cfg.megatron.get(
            "ckpt_convert_format", None
        )  # choices=[None, 'torch', 'torch_dist', 'zarr']
        cfg.megatron.auto_detect_ckpt_format = cfg.megatron.get(
            "auto_detect_ckpt_format", False
        )
        cfg.megatron.non_persistent_save_interval = cfg.megatron.get(
            "non_persistent_save_interval", None
        )
        cfg.megatron.non_persistent_ckpt_type = cfg.megatron.get(
            "non_persistent_ckpt_type", None
        )
        cfg.megatron.non_persistent_local_ckpt_dir = cfg.megatron.get(
            "non_persistent_local_ckpt_dir", None
        )
        cfg.megatron.non_persistent_global_ckpt_dir = cfg.megatron.get(
            "non_persistent_global_ckpt_dir", None
        )
        cfg.megatron.non_persistent_local_ckpt_algo = cfg.megatron.get(
            "non_persistent_local_ckpt_algo", "fully_parallel"
        )  # choices=['fully_parallel', 'atomic']
        cfg.megatron.ckpt_convert_update_legacy_dist_opt_format = cfg.megatron.get(
            "ckpt_convert_update_legacy_dist_opt_format", False
        )
        cfg.megatron.finetune = cfg.megatron.get("finetune", False)
        cfg.megatron.ckpt_assume_constant_structure = cfg.megatron.get(
            "ckpt_assume_constant_structure", False
        )
        cfg.megatron.log_progress = cfg.megatron.get("log_progress", False)
        cfg.megatron.exit_on_missing_checkpoint = cfg.megatron.get(
            "exit_on_missing_checkpoint", True
        )
        cfg.megatron.retro_add_retriever = cfg.megatron.get(
            "retro_add_retriever", False
        )
        cfg.megatron.data_parallel_random_init = cfg.megatron.get(
            "data_parallel_random_init", False
        )
        cfg.megatron.use_tokenizer_model_from_checkpoint_args = cfg.megatron.get(
            "use_tokenizer_model_from_checkpoint_args", False
        )

        cfg.model.tensor_model_parallel_size = cfg.model.get(
            "tensor_model_parallel_size", 1
        )
        cfg.model.pipeline_model_parallel_size = cfg.model.get(
            "pipeline_model_parallel_size", 1
        )
        cfg.model.virtual_pipeline_model_parallel_size = cfg.model.get(
            "virtual_pipeline_model_parallel_size", None
        )
        cfg.model.pipeline_model_parallel_split_rank = cfg.model.get(
            "pipeline_model_parallel_split_rank", None
        )
        cfg.model.context_parallel_size = cfg.model.get("context_parallel_size", 1)

        cfg.model.expert_model_parallel_size = cfg.model.get(
            "expert_model_parallel_size", 1
        )

        cfg.model.expert_tensor_parallel_size = cfg.model.get(
            "expert_tensor_parallel_size", 1
        )

        cfg.model.moe_grouped_gemm = cfg.model.get("moe_grouped_gemm", None)
        assert cfg.model.moe_grouped_gemm in [None, "te"], (
            f"grouped_gemm type only avail in [null, te]. get value ({cfg.model.moe_grouped_gemm})"
        )

        assert (
            cfg.model.expert_tensor_parallel_size
            <= cfg.model.tensor_model_parallel_size
        ), (
            f"expert_tensor_parallel_size ({cfg.model.expert_tensor_parallel_size}) must be less than or equal to tensor_model_parallel_size ({cfg.model.tensor_model_parallel_size})"
        )

        cfg.model.position_embedding_type = cfg.model.get(
            "position_embedding_type", "learned_absolute"
        )
        cfg.model.rotary_percentage = cfg.model.get("rotary_percentage", 1.0)
        cfg.model.seq_len_interpolation_factor = cfg.model.get(
            "seq_len_interpolation_factor", None
        )
        cfg.model.rotary_base = cfg.model.get("rotary_base", 10000)
        cfg.model.share_embeddings_and_output_weights = cfg.model.get(
            "share_embeddings_and_output_weights", False
        )

        cfg.model.gradient_accumulation_fusion = cfg.model.get(
            "gradient_accumulation_fusion", True
        )
        cfg.model.masked_softmax_fusion = cfg.model.get("masked_softmax_fusion", True)
        cfg.model.persist_layer_norm = cfg.model.get("persist_layer_norm", True)

        cfg.model.padded_vocab_size = cfg.model.get("padded_vocab_size", None)
        cfg.model.use_cpu_initialization = cfg.model.get(
            "use_cpu_initialization", False
        )
        cfg.model.add_position_embedding = cfg.model.get("add_position_embedding", True)

        cfg.model.variable_seq_lengths = cfg.model.get("variable_seq_lengths", True)
        cfg.model.add_bias_linear = cfg.model.get("add_bias_linear", False)
        cfg.model.qk_layernorm = cfg.model.get("qk_layernorm", False)

        cfg.optim.fp16 = (
            torch_dtype_from_precision(cfg.model.precision) == torch.float16
        )
        cfg.optim.bf16 = (
            torch_dtype_from_precision(cfg.model.precision) == torch.bfloat16
        )
        cfg.optim.weight_decay = cfg.optim.get("weight_decay", 0.01)
        cfg.optim.overlap_param_gather_with_optimizer_step = cfg.optim.get(
            "overlap_param_gather_with_optimizer_step", False
        )

        # learning rate
        cfg.lr_sched.lr = cfg.optim.get("lr", None)
        cfg.lr_sched.min_lr = cfg.lr_sched.get("min_lr", 0.0)
        # lr_decay_style choices=['constant', 'linear', 'cosine', 'inverse-square-root', 'WSD']
        cfg.lr_sched.lr_decay_style = cfg.lr_sched.get("lr_decay_style", "constant")
        # weight_decay_incr_style: Weight decay increment function. choices=['constant', 'linear', 'cosine']
        cfg.lr_sched.weight_decay_incr_style = cfg.lr_sched.get(
            "weight_decay_incr_style", "constant"
        )
        # lr_wsd_decay_style choices=['exponential', 'linear', 'cosine']
        cfg.lr_sched.lr_wsd_decay_style = cfg.lr_sched.get(
            "lr_wsd_decay_style", "exponential"
        )

        # TODO fix this
        cfg.megatron.train_iters = 100000
        # lr_decay_iters: number of iterations to decay learning rate over, defaults to train_iters
        cfg.lr_sched.lr_decay_iters = cfg.lr_sched.get("lr_decay_iters", None)
        cfg.lr_sched.lr_wsd_decay_iters = cfg.lr_sched.get("lr_wsd_decay_iters", None)
        cfg.lr_sched.lr_warmup_init = cfg.lr_sched.get("lr_warmup_init", 0.0)
        cfg.lr_sched.lr_warmup_iters = cfg.lr_sched.get("lr_warmup_iters", 0)
        cfg.lr_sched.lr_warmup_fraction = cfg.lr_sched.get("lr_warmup_fraction", None)
        cfg.lr_sched.use_checkpoint_opt_param_scheduler = cfg.lr_sched.get(
            "use_checkpoint_opt_param_scheduler", True
        )
        cfg.lr_sched.override_opt_param_scheduler = cfg.lr_sched.get(
            "override_opt_param_scheduler", False
        )

        if cfg.lr_sched.lr_decay_style == "constant":
            assert cfg.lr_sched.get("start_weight_decay") is None
            assert cfg.lr_sched.get("end_weight_decay") is None
            cfg.lr_sched.start_weight_decay = cfg.optim.weight_decay
            cfg.lr_sched.end_weight_decay = cfg.optim.weight_decay
        else:
            if not hasattr(cfg.lr_sched, "start_weight_decay"):
                raise ValueError(
                    "Error: 'start_weight_decay' is missing from 'cfg.lr_sched'"
                )
            if not hasattr(cfg.lr_sched, "end_weight_decay"):
                raise ValueError(
                    "Error: 'end_weight_decay' is missing from 'cfg.lr_sched'"
                )
            assert cfg.lr_sched.start_weight_decay is not None
            assert cfg.lr_sched.end_weight_decay is not None

        # TODO. Following args are needed for AUTO mode now, but will be removed in the future.
        cfg.megatron.transformer_impl = getattr(
            cfg.megatron, "transformer_impl", "transformer_engine"
        )
        cfg.megatron.swiglu = cfg.model.activation in ["swiglu", "fast-swiglu"]
        cfg.megatron.untie_embeddings_and_output_weights = (
            not cfg.model.share_embeddings_and_output_weights
        )
        # In RLinf, padded_vocab_size is set to hf_config.vocab_size, so make_vocab_size_divisible_by=1
        cfg.megatron.make_vocab_size_divisible_by = 1
        if cfg.model.normalization == "rmsnorm":
            cfg.megatron.normalization = "RMSNorm"

    return cfg


def validate_embodied_cfg(cfg):
    assert cfg.actor.model.model_name in SUPPORTED_MODEL_ARCHS, (
        f"Model {cfg.actor.model.model_name} is not supported"
    )

    # process num-envs
    from rlinf.scheduler import Cluster
    from rlinf.utils.placement import HybridComponentPlacement

    component_placement = HybridComponentPlacement(
        cfg, Cluster(num_nodes=cfg.cluster.num_nodes)
    )
    stage_num = cfg.rollout.pipeline_stage_num
    env_world_size = component_placement.get_world_size("env")
    cfg.algorithm.num_group_envs = (
        cfg.algorithm.num_group_envs // stage_num // env_world_size
    )
    cfg.env.eval.num_envs = cfg.env.eval.num_envs // stage_num // env_world_size

    with open_dict(cfg):
        if cfg.env.train.simulator_type == "maniskill":

            def get_robot_control_mode(robot: str):
                if "google_robot_static" in robot:
                    return "arm_pd_ee_delta_pose_align_interpolate_by_planner_gripper_pd_joint_target_delta_pos_interpolate_by_planner"
                elif "widowx" in robot:
                    return "arm_pd_ee_target_delta_pose_align2_gripper_pd_joint_pos"
                elif "panda-qpos" in robot:
                    return None
                else:
                    raise NotImplementedError(f"Robot {robot} not supported")

            cfg.env.train.init_params.control_mode = get_robot_control_mode(
                cfg.actor.model.policy_setup
            )
            cfg.env.eval.init_params.control_mode = get_robot_control_mode(
                cfg.actor.model.policy_setup
            )
        elif cfg.env.train.simulator_type == "libero":
            if cfg.actor.model.get("num_images_in_input", 1) > 1:
                assert cfg.actor.model.get("use_wrist_image", False), (
                    "Invalid config: Multiple input images are enabled "
                    "(num_images_in_input > 1) but 'use_wrist_image' is set to False. "
                    "Please enable wrist images by setting 'use_wrist_image=True'."
                )
        elif cfg.env.train.simulator_type == "behavior":
            import omnigibson as og

            assert cfg.env.train.base_config_name == "r1pro_behavior", (
                f"Only r1pro_behavior is supported for omnigibson, got {cfg.env.train.base_config_name}"
            )
            # Load the pre-selected configuration and set the online_sampling flag
            config_filename = os.path.join(
                og.example_config_path, "r1pro_behavior.yaml"
            )
            omnigibson_cfg = yaml.load(
                open(config_filename, "r"), Loader=yaml.FullLoader
            )
            omnigibson_cfg = OmegaConf.create(omnigibson_cfg)
            cfg.env.train.omnigibson_cfg = omnigibson_cfg
            cfg.env.eval.omnigibson_cfg = omnigibson_cfg

            # Also accepts int or list/tuple of tokens (ints or range strings)
            def parse_activity_ids(activity_ids) -> list[int]:
                if activity_ids is None:
                    return []
                out: list[int] = []

                def _add_token(tok: str):
                    tok = tok.strip()
                    if not tok:
                        return
                    if "-" in tok:
                        start, end = tok.split("-", 1)
                        start_i, end_i = int(start.strip()), int(end.strip())
                        if end_i < start_i:
                            start_i, end_i = end_i, start_i
                        out.extend(range(start_i, end_i + 1))
                    else:
                        out.append(int(tok))

                if isinstance(activity_ids, int):
                    out.append(int(activity_ids))
                elif isinstance(activity_ids, (list, tuple)):
                    for item in activity_ids:
                        if isinstance(item, int):
                            out.append(int(item))
                        else:
                            for tok in str(item).split(","):
                                _add_token(tok)
                else:
                    for tok in str(activity_ids).split(","):
                        _add_token(tok)
                return out

            cfg.env.train.tasks.activity_task_indices = parse_activity_ids(
                cfg.env.train.tasks.activity_task_indices
            )
            cfg.env.eval.tasks.activity_task_indices = parse_activity_ids(
                cfg.env.eval.tasks.activity_task_indices
            )
            assert (
                len(cfg.env.train.tasks.activity_task_indices) > 0
                and len(cfg.env.eval.tasks.activity_task_indices) > 0
            ), "No activity IDs provided"

    return cfg


def validate_reasoning_cfg(cfg: DictConfig) -> DictConfig:
    assert cfg.rollout.model_arch in SUPPORTED_MODEL_ARCHS, (
        f"Model {cfg.rollout.model_arch} is not supported"
    )

    assert cfg.algorithm.recompute_logprobs or cfg.rollout.return_logprobs, (
        "One of `algorithm.recompute_logprobs` or `rollout.return_logprobs` must be True to compute `prev_logprobs`."
    )

    if cfg.algorithm.recompute_logprobs and cfg.rollout.return_logprobs:
        assert cfg.algorithm.get("importance_sampling_fix", False), (
            "Importance sampling fix must be enabled if both `algorithm.recompute_logprobs` and `rollout.return_logprobs` are True."
        )

    with open_dict(cfg):
        cfg.algorithm.training_batch_size_per_gpu = cfg.algorithm.get(
            "training_batch_size_per_gpu", 1
        )
        cfg.algorithm.n_minibatches = cfg.algorithm.get("n_minibatches", 1)
        cfg.algorithm.max_num_gen_batches = cfg.algorithm.get("max_num_gen_batches", 1)
        cfg.actor.micro_batch_size = cfg.algorithm.training_batch_size_per_gpu
        cfg.actor.global_batch_size = (
            cfg.data.rollout_batch_size
            * cfg.algorithm.group_size
            // cfg.algorithm.n_minibatches
        )
        assert cfg.actor.micro_batch_size >= 1
        assert cfg.actor.global_batch_size >= 1
        assert cfg.runner.seq_length > cfg.data.max_prompt_length, (
            f"runner.seq_length ({cfg.runner.seq_length}) must be greater than data.max_prompt_length ({cfg.data.max_prompt_length})"
        )

        # add configs for importance sampling fix
        cfg.algorithm.recompute_logprobs = (
            cfg.algorithm.recompute_logprobs
            or cfg.algorithm.get("importance_sampling_fix", False)
        )

        cfg.rollout = validate_rollout_cfg(cfg.rollout, cfg.algorithm)
    return cfg


def validate_coding_online_rl_cfg(cfg: DictConfig) -> DictConfig:
    assert cfg.rollout.model_arch == "qwen2.5", (
        f"Model {cfg.rollout.model_arch} is not supported"
    )

    assert cfg.algorithm.recompute_logprobs or cfg.rollout.return_logprobs, (
        "One of `algorithm.recompute_logprobs` or `rollout.return_logprobs` must be True to compute `prev_logprobs`."
    )

    if cfg.algorithm.recompute_logprobs and cfg.rollout.return_logprobs:
        assert cfg.algorithm.get("importance_sampling_fix", False), (
            "Importance sampling fix must be enabled if both `algorithm.recompute_logprobs` and `rollout.return_logprobs` are True."
        )

    assert cfg.algorithm.recompute_logprobs, (
        "Online coding task must use recompute_logprobs"
    )

    assert cfg.actor.training_backend == "megatron", (
        "Online coding task must use megatron training backend"
    )

    cluster = Cluster(num_nodes=cfg.cluster.num_nodes)
    component_placement = ModelParallelComponentPlacement(cfg, cluster)
    assert component_placement.placement_mode == PlacementMode.DISAGGREGATED, (
        "Online coding task must use disaggregated placement mode"
    )

    with open_dict(cfg):
        cfg.algorithm.training_batch_size_per_gpu = cfg.algorithm.get(
            "training_batch_size_per_gpu", 1
        )
        cfg.algorithm.n_minibatches = cfg.algorithm.get("n_minibatches", 1)
        cfg.algorithm.max_num_gen_batches = cfg.algorithm.get("max_num_gen_batches", 1)
        cfg.actor.micro_batch_size = cfg.algorithm.training_batch_size_per_gpu
        cfg.actor.global_batch_size = (
            cfg.data.rollout_batch_size
            * cfg.algorithm.group_size
            // cfg.algorithm.n_minibatches
        )
        assert cfg.actor.micro_batch_size >= 1
        assert cfg.actor.global_batch_size >= 1
        assert cfg.runner.seq_length > cfg.data.max_prompt_length, (
            f"runner.seq_length ({cfg.runner.seq_length}) must be greater than data.max_prompt_length ({cfg.data.max_prompt_length})"
        )

        # add configs for importance sampling fix
        cfg.algorithm.recompute_logprobs = (
            cfg.algorithm.recompute_logprobs
            or cfg.algorithm.get("importance_sampling_fix", False)
        )

        cfg.rollout = validate_rollout_cfg(cfg.rollout, cfg.algorithm)
    return cfg


def validate_cfg(cfg: DictConfig) -> DictConfig:
    OmegaConf.set_struct(cfg, True)

    assert cfg.runner.task_type in SUPPORTED_TASK_TYPE, (
        f"task_type must be one of {SUPPORTED_TASK_TYPE}"
    )
    if cfg.runner.task_type == "embodied":
        cfg = validate_embodied_cfg(cfg)
    elif cfg.runner.task_type == "reasoning":
        cfg = validate_reasoning_cfg(cfg)
    elif cfg.runner.task_type == "coding_online_rl":
        cfg = validate_coding_online_rl_cfg(cfg)

    if cfg.algorithm.adv_type in ("grpo", "reinpp_baseline"):
        assert cfg.algorithm.group_size > 1

    assert cfg.actor.training_backend in SUPPORTED_TRAINING_BACKENDS, (
        f"Unsupported training_backend {cfg.actor.training_backend}. Supported training backends are {SUPPORTED_TRAINING_BACKENDS}."
    )

    if cfg.actor.training_backend == "megatron":
        cfg.actor = validate_megatron_cfg(cfg.actor)
        cfg.actor = validate_model_cfg_by_hf_config(cfg.actor, cfg.rollout.model_dir)
        # TODO. Need actually pad padded_vocab_size.
        assert (
            cfg.actor.model.padded_vocab_size
            % cfg.actor.model.tensor_model_parallel_size
            == 0
        ), (
            f"padded_vocab_size ({cfg.actor.model.padded_vocab_size}) must be divisible by tensor_model_parallel_size ({cfg.actor.model.tensor_model_parallel_size})"
        )
    elif cfg.actor.training_backend == "fsdp":
        cfg.actor = validate_fsdp_cfg(cfg.actor, cfg.runner.get("resume_dir", None))

    if cfg.critic.use_critic_model and cfg.critic.training_backend == "megatron":
        cfg.critic = validate_megatron_cfg(cfg.critic)
        cfg.critic = validate_model_cfg_by_hf_config(cfg.critic, cfg.rollout.model_dir)
    elif cfg.critic.use_critic_model and cfg.critic.training_backend == "fsdp":
        cfg.critic = validate_fsdp_cfg(cfg.critic)

    return cfg


def build_config(cls, cfg):
    if not isinstance(cfg, (dict, DictConfig)):
        cfg = asdict(cfg)

    kwargs = {}
    for f in dataclasses.fields(cls):
        if f.name in cfg:
            kwargs[f.name] = cfg.get(f.name)

    return cls(**kwargs)


def build_transformer_config(cfg) -> "TransformerConfig":
    """
    Builds the megatron core transformer config for the model.
    For attributes in the RLinf model config that are the same
    as the megatron core TransformerConfig, we will use the value from the RLinf model config.
    For attributes in TransformerConfig that are not in the RLinf model config, we add custom logic.
    """
    from megatron.core.transformer.transformer_config import TransformerConfig
    from megatron.core.utils import (
        init_method_normal,
        scaled_init_method_normal,
    )

    # get model parallel configs
    model_parallel_config = _build_model_parallel_config(cfg)

    # create a dictionary copy of the model config
    cfg = OmegaConf.to_container(cfg, resolve=True)

    # create a dict to store the transformer config arguments
    transformer_config_dict = {}

    num_layers = cfg.get("num_layers", 1)
    if num_layers % cfg.get("pipeline_model_parallel_size", 1) != 0:
        raise ValueError(
            f"num_layers ({cfg.num_layers}) should be divisible by "
            f"pipeline_model_parallel_size ({cfg.get('pipeline_model_parallel_size', 1)})"
        )

    add_bias_linear = cfg.get("add_bias_linear", True)
    add_qkv_bias = cfg.get("add_qkv_bias", False)

    activation = cfg.get("activation", "gelu")
    gated_linear_unit = activation.endswith("glu")
    # TODO: need to check which activation functions are supported in mcore
    activation_func = activation_to_func(
        activation, openai_gelu=cfg.get("openai_gelu", False)
    )

    normalization = cfg.get("normalization", "layernorm").lower()
    layernorm_zero_centered_gamma = cfg.get(
        "normalization", "layernorm"
    ) == "layernorm1p" or cfg.get("layernorm_zero_centered_gamma", False)
    if normalization == "layernorm":
        normalization = "LayerNorm"
    elif normalization == "rmsnorm":
        normalization = "RMSNorm"
    elif normalization == "layernorm1p":
        normalization = "LayerNorm"
        layernorm_zero_centered_gamma = True
    else:
        logging.warning(
            f"The normalization type: {normalization} might not be supported in megatron core."
            f"Supported types are LayerNorm and RMSNorm."
        )

    tp_comm_overlap = cfg.get("tp_comm_overlap", False)

    if not cfg.get("fp8", False):
        fp8 = None
    elif cfg.get("fp8_e4m3", False):
        fp8 = "e4m3"
    elif cfg.get("fp8_hybrid", False):
        fp8 = "hybrid"
    else:
        raise ValueError(
            "fp8 enabled but fp8_format (fp8_e4m3 | fp8_hybrid) is not set."
        )

    init_method_std = cfg.get("init_method_std", 0.02)
    # default used in mcore
    init_method = init_method_normal(init_method_std)

    output_layer_init_method = init_method

    use_scaled_init_method = cfg.get("use_scaled_init_method", True)
    if use_scaled_init_method:
        output_layer_init_method = scaled_init_method_normal(
            init_method_std, num_layers=num_layers
        )

    attention_softmax_in_fp32 = cfg.get("attention_softmax_in_fp32", True)
    apply_query_key_layer_scaling = cfg.get("apply_query_key_layer_scaling", False)

    rotary_interleaved = cfg.get("rotary_interleaved", False)

    if apply_query_key_layer_scaling:
        if model_parallel_config.fp16:
            os.environ["NVTE_APPLY_QK_LAYER_SCALING"] = "1"
        else:
            logging.warning(
                "apply_query_key_layer_scaling is only enabled when using FP16, setting it to False "
                "and setting NVTE_APPLY_QK_LAYER_SCALING=0"
            )
            os.environ["NVTE_APPLY_QK_LAYER_SCALING"] = "0"
            apply_query_key_layer_scaling = False

    if apply_query_key_layer_scaling:
        attention_softmax_in_fp32 = True

    bias_activation_fusion = cfg.get("bias_activation_fusion", True)

    bias_dropout_fusion = cfg.get("bias_dropout_fusion", True)

    apply_rope_fusion = cfg.get("apply_rope_fusion", False)

    # TODO: need to check if recompute APIs are matching up properly
    recompute_granularity = cfg.get("recompute_granularity", None)
    recompute_method = cfg.get("recompute_method", None)
    recompute_num_layers = cfg.get("recompute_num_layers", None)

    tp_only_amax_red = cfg.get("tp_only_amax_red", False)

    if cfg.get("enable_cuda_graph", False):
        if importlib.util.find_spec("transformer_engine") is None:
            raise ImportError(
                "Can not import transformer_engine, which is required for cudagraphs."
            )
        assert cfg.get("use_te_rng_tracker", False), (
            "Transformer engine's RNG tracker is required for cudagraphs, this can be enabled with \
            'use_te_rng_tracker=True'."
        )

    # any configs that are not in the RLinf model config will be added here
    config_mapping = {
        "apply_query_key_layer_scaling": apply_query_key_layer_scaling,
        "apply_residual_connection_post_layernorm": False,  # we don't use this in NeMo
        "add_bias_linear": add_bias_linear,
        "add_qkv_bias": add_qkv_bias,
        "gated_linear_unit": gated_linear_unit,
        "activation_func": activation_func,
        "normalization": normalization,
        "layernorm_zero_centered_gamma": layernorm_zero_centered_gamma,
        "init_method": init_method,
        "output_layer_init_method": output_layer_init_method,
        "attention_softmax_in_fp32": attention_softmax_in_fp32,
        "bias_activation_fusion": bias_activation_fusion,
        "bias_dropout_fusion": bias_dropout_fusion,
        "apply_rope_fusion": apply_rope_fusion,
        "recompute_granularity": recompute_granularity,
        "recompute_method": recompute_method,
        "recompute_num_layers": recompute_num_layers,
        "distribute_saved_activations": False,  # not currently used in NeMo
        "fp8": fp8,
        "tp_comm_overlap": tp_comm_overlap,
        "rotary_interleaved": rotary_interleaved,
        "deallocate_pipeline_outputs": False,
        "tp_only_amax_red": tp_only_amax_red,
        "qk_layernorm": cfg.get("qk_layernorm", False),
<<<<<<< HEAD
        # "kv_channels": cfg.get("head_dim", None),
=======
        "kv_channels": cfg.get("head_dim", None),
>>>>>>> e9636113
        # MoE related
        "num_moe_experts": cfg.get("num_moe_experts", None),
        "moe_ffn_hidden_size": cfg.get("moe_ffn_hidden_size", None),
        # now the sequential mlp should ffn hidden size == moe_ffn_hidden_size
        "ffn_hidden_size": cfg.get("moe_ffn_hidden_size", None)
        or cfg.get("ffn_hidden_size", None),
        "moe_router_load_balancing_type": cfg.get(
            "moe_router_load_balancing_type", "aux_loss"
        ),
        "moe_router_topk": cfg.get("moe_router_topk", 2),
        "moe_grouped_gemm": cfg.get("moe_grouped_gemm", False),
        "moe_aux_loss_coeff": cfg.get(
            "moe_aux_loss_coeff", 0
        ),  # 1e-2 would be a good start value for load balance loss.
        "moe_z_loss_coeff": cfg.get(
            "moe_z_loss_coeff", None
        ),  # 1e-3 would be a good start value for z-loss
        "moe_input_jitter_eps": cfg.get("moe_input_jitter_eps", None),
        "moe_token_dropping": cfg.get("moe_token_dropping", False),
        "enable_cuda_graph": cfg.get("enable_cuda_graph", False),
    }

    # populate the transformer config dict
    for field in dataclasses.fields(TransformerConfig):
        # config mapping has second highest priority
        if field.name in config_mapping:
            transformer_config_dict[field.name] = config_mapping[field.name]
        # then config
        elif field.name in cfg:
            transformer_config_dict[field.name] = cfg[field.name]
        # then model parallel config
        elif field in dataclasses.fields(model_parallel_config):
            transformer_config_dict[field.name] = getattr(
                model_parallel_config, field.name
            )

    transformer_config = TransformerConfig(**transformer_config_dict)

    # pass mcore customization configs directly to mcore
    mcore_customization_config_dict = cfg.get("mcore_customization_config", {})
    for key, value in mcore_customization_config_dict.items():
        setattr(transformer_config, key, value)

    return transformer_config


def _build_model_parallel_config(cfg: DictConfig) -> "ModelParallelConfig":
    """
    For attributes in the RLinf model config that are the same as the
    megatron core ModelParallelConfig we will use the value from the RLinf config.
    For attributes in ModelParallelConfig that are not in the RLinf model config, we add custom logic.
    """
    from megatron.core.model_parallel_config import ModelParallelConfig
    from megatron.training.global_vars import get_timers
    # cfg = OmegaConf.to_container(cfg, resolve=True)

    # dtype used in p2p communication
    if cfg.get("precision", None) is None:
        raise f"precision not found in {cfg}."
    torch_dtype = torch_dtype_from_precision(cfg.precision)
    params_dtype = (
        torch_dtype if torch_dtype in [torch.bfloat16, torch.float16] else torch.float32
    )
    pipeline_dtype = cfg.get("pipeline_dtype", params_dtype)
    autocast_dtype = cfg.get("autocast_dtype", params_dtype)

    timers = get_timers()
    # maps NeMo model configs to ModelParallelConfig from megatron core
    config_mapping = {
        "perform_initialization": True,  # initailize weights when constructing the module
        "fp16": torch_dtype == torch.float16,
        "bf16": torch_dtype == torch.bfloat16,
        "params_dtype": params_dtype,
        "timers": timers,
        "async_tensor_model_parallel_allreduce": False,  # Deprecated in megatron
        "pipeline_dtype": pipeline_dtype,
        "grad_scale_func": None,
        "enable_autocast": False,  # torch_dtype in [torch.bfloat16, torch.float16],
        "autocast_dtype": autocast_dtype,
        "num_microbatches_with_partial_activation_checkpoints": cfg.get(
            "num_microbatches_with_partial_activation_checkpoints", None
        ),
        "batch_p2p_sync": True,  # call torch.cuda.synchronize() after batch isend/rcv
        "use_ring_exchange_p2p": False,
        "deallocate_pipeline_outputs": False,
        "no_sync_func": None,  # set dynamically during training
        "grad_sync_func": None,  # set dynamically during training
        "param_sync_func": None,  # set dynamically during training
        "tp_comm_overlap": cfg.get("tp_comm_overlap", False),
        "tp_comm_bootstrap_backend": cfg.get("tp_comm_bootstrap_backend", "nccl"),
    }

    # instantitate ModelParallelConfig from this dict
    mp_config_dict = {}

    for field in dataclasses.fields(ModelParallelConfig):
        # model config has priority
        if field.name in cfg:
            mp_config_dict[field.name] = cfg[field.name]
        # then config_mapping
        elif field.name in config_mapping:
            mp_config_dict[field.name] = config_mapping[field.name]

    model_parallel_config = ModelParallelConfig(**mp_config_dict)

    return model_parallel_config<|MERGE_RESOLUTION|>--- conflicted
+++ resolved
@@ -35,20 +35,17 @@
 
 logging.getLogger().setLevel(logging.INFO)
 
-<<<<<<< HEAD
-SUPPORTED_MODEL_ARCHS = ["qwen2.5", "qwen2.5_vl", "qwen3", "openvla", "openvla_oft", "openpi"]
-=======
 SUPPORTED_MODEL_ARCHS = [
     "qwen2.5",
     "qwen2.5_vl",
     "openvla",
     "openvla_oft",
+    "qwen3",
     "qwen3_moe",
     "openpi",
     "mlp_policy",
     "gr00t",
 ]
->>>>>>> e9636113
 SUPPORTED_ROLLOUT_BACKENDS = ["sglang", "vllm"]
 SUPPORTED_TASK_TYPE = ["embodied", "reasoning", "coding_online_rl"]
 SUPPORTED_TRAINING_BACKENDS = ["megatron", "fsdp"]
@@ -1056,11 +1053,7 @@
         "deallocate_pipeline_outputs": False,
         "tp_only_amax_red": tp_only_amax_red,
         "qk_layernorm": cfg.get("qk_layernorm", False),
-<<<<<<< HEAD
-        # "kv_channels": cfg.get("head_dim", None),
-=======
         "kv_channels": cfg.get("head_dim", None),
->>>>>>> e9636113
         # MoE related
         "num_moe_experts": cfg.get("num_moe_experts", None),
         "moe_ffn_hidden_size": cfg.get("moe_ffn_hidden_size", None),
