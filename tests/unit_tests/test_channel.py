# Copyright 2025 The RLinf Authors.
#
# Licensed under the Apache License, Version 2.0 (the "License");
# you may not use this file except in compliance with the License.
# You may obtain a copy of the License at
#
#     https://www.apache.org/licenses/LICENSE-2.0
#
# Unless required by applicable law or agreed to in writing, software
# distributed under the License is distributed on an "AS IS" BASIS,
# WITHOUT WARRANTIES OR CONDITIONS OF ANY KIND, either express or implied.
# See the License for the specific language governing permissions and
# limitations under the License.

# ruff: noqa: D103
import asyncio
from typing import Any, Optional

import pytest
import torch

from rlinf.scheduler import (
    Channel,
    Cluster,
    NodePlacementStrategy,
    PackedPlacementStrategy,
    Worker,
)

# --- Constants ---
PRODUCER_GROUP_NAME = "producer_group"
CONSUMER_GROUP_NAME = "consumer_group"
TEST_CHANNEL_NAME = "my_test_channel"
group_count = 0
channel_count = 0


def get_device():
    """Returns the appropriate torch device."""
    if torch.cuda.is_available():
        return torch.device(f"cuda:{torch.cuda.current_device()}")
    return torch.device("cpu")


# --- Test Worker Definitions ---
class ProducerWorker(Worker):
    """Worker responsible for creating channels and putting items."""

    def __init__(self):
        super().__init__()

    def put_item(
        self,
        channel: Channel,
        item: Any,
        weight: int,
        maxsize: int,
        async_op: bool,
        key: Optional[str] = None,
    ):
        if key:
            put_work = channel.put(item, weight, key=key, async_op=async_op)
        else:
            put_work = channel.put(item, weight, async_op=async_op)
        if async_op:
            put_work.wait()
        return True

    async def put_item_asyncio(
        self, channel: Channel, item: Any, weight: int, maxsize: int
    ):
        put_work = channel.put(item, weight, async_op=True)
        if put_work:
            await put_work.async_wait()
        return True

    async def put_get_ood(self, channel: Channel):
<<<<<<< HEAD
        channel.put(key="q1", item="Hello")
        handle2 = channel.get(key="q2", async_op=True)
        handle1 = channel.get(key="q1", async_op=True)
        channel.put(key="q2", item="World")
        data1 = await handle1.async_wait()
        data2 = await handle2.async_wait()
        return data1, data2
=======
        channel.put(key="q2", item="World")
>>>>>>> 90f92c35

    def put_nowait(self, channel: Channel, item: Any):
        channel.put_nowait(item, key="nowait")

    async def stress(self, channel: Channel, num_items: int):
        data = []
        for i in range(num_items):
            channel.put(item=i, key="stress_key", async_op=True)

        for i in range(num_items):
            data.append(await channel.get(async_op=True, key="stress_key").async_wait())

        return data

    async def stress_multiple_queues(self, channel: Channel, num_items: int):
        works = []
        for i in range(num_items):
            channel.put(item=i, key=f"stress_key{i}", async_op=True)

        for i in range(num_items):
            works.append(channel.get(async_op=True, key=f"stress_key{i}"))

        works = [work.async_wait() for work in works]
        return await asyncio.gather(*works)

    def create_with_affinity(self, channel_name: str):
        channel = self.create_channel(
            channel_name=channel_name,
            node_id=0,
        )
        channel.put("affinity_item", 1)
        return True

    def get_qsize(self, channel: Channel):
        return channel.qsize()


class ConsumerWorker(Worker):
    """Worker responsible for connecting to channels and getting items."""

    def get_item(self, channel: Channel, async_op: bool, key: Optional[str] = None):
        if key:
            result = channel.get(key=key, async_op=async_op)
        else:
            result = channel.get(async_op=async_op)
        if async_op:
            return result.wait()
        return result

    async def get_item_asyncio(self, channel: Channel):
        result = channel.get(async_op=True)
        if result:
            return await result.async_wait()
        return None

    def get_batch(self, channel: Channel, batch_weight: int, async_op: bool):
        result = channel.get_batch(target_weight=batch_weight, async_op=async_op)
        if async_op:
            return result.wait()
        return result

    async def get_batch_asyncio(self, channel: Channel, batch_weight: int):
        result = channel.get_batch(target_weight=batch_weight, async_op=True)
        if result:
            return await result.async_wait()
        return None

<<<<<<< HEAD
=======
    async def put_get_ood(self, channel: Channel):
        channel.put(key="q1", item="Hello")
        handle2 = channel.get(key="q2", async_op=True)
        handle1 = channel.get(key="q1", async_op=True)
        data1 = await handle1.async_wait()
        data2 = await handle2.async_wait()
        return data1, data2

>>>>>>> 90f92c35
    def get_nowait(self, channel: Channel):
        try:
            data = channel.get_nowait(key="nowait")
        except asyncio.QueueEmpty:
            data = None
        return data

    def get_qsize(self, channel: Channel):
        return channel.qsize()

    def is_empty(self, channel: Channel):
        return channel.empty()

    def is_full(self, channel: Channel):
        return channel.full()


# --- Pytest Fixtures ---
@pytest.fixture(scope="module")
def cluster():
    c = Cluster(num_nodes=1)
    yield c


@pytest.fixture(scope="module")
def worker_groups(cluster):
    if torch.cuda.is_available():
        placement = PackedPlacementStrategy(
            start_accelerator_id=0, end_accelerator_id=0
        )
    else:
        placement = NodePlacementStrategy([0])
    global \
        group_count, \
        channel_count, \
        PRODUCER_GROUP_NAME, \
        CONSUMER_GROUP_NAME, \
        TEST_CHANNEL_NAME
    group_count += 1
    channel_count += 1
    PRODUCER_GROUP_NAME = f"producer_group_{group_count}"
    CONSUMER_GROUP_NAME = f"consumer_group_{group_count}"
    TEST_CHANNEL_NAME = f"my_test_channel_{channel_count}"
    producer = ProducerWorker.create_group().launch(
        cluster, name=PRODUCER_GROUP_NAME, placement_strategy=placement
    )
    consumer = ConsumerWorker.create_group().launch(
        cluster, name=CONSUMER_GROUP_NAME, placement_strategy=placement
    )
    return producer, consumer


@pytest.fixture(scope="module")
def channel():
    return Channel.create(TEST_CHANNEL_NAME)


# --- Test Data Generation ---
def get_test_data():
    device = get_device()
    return [
        ("python_string", "hello world"),
        ("torch_tensor", torch.randn(2, 2, device=device)),
        (
            "list_of_tensors",
            [torch.ones(1, device=device), torch.zeros(1, device=device)],
        ),
        (
            "dict_of_tensors",
            {
                "a": torch.tensor([1], device=device),
                "b": torch.tensor([2], device=device),
            },
        ),
    ]


# --- Test Class ---
class TestChannel:
    """Comprehensive tests for the Channel class."""

    def _run_test(
        self,
        producer,
        consumer,
        producer_method,
        producer_args,
        consumer_method,
        consumer_args,
    ):
        """Helper to run producer and consumer workers and get results."""
        getattr(producer, producer_method)(*producer_args)
        consumer_ref = getattr(consumer, consumer_method)(*consumer_args)
        results = consumer_ref.wait()
        return results[0]  # Return only consumer result

    def _run_async_test(
        self,
        producer,
        consumer,
        producer_method,
        producer_args,
        consumer_method,
        consumer_args,
    ):
        """Helper to run async producer/consumer workers."""
        getattr(producer, producer_method)(*producer_args).wait()
        consumer_worker = getattr(consumer, consumer_method)(*consumer_args).wait()
        return consumer_worker[0]

    @pytest.mark.parametrize("data_name, item_to_send", get_test_data())
    @pytest.mark.parametrize("async_op", [False, True], ids=["sync", "async_wait"])
    def test_put_get_single_item(
        self, worker_groups, channel, data_name, item_to_send, async_op
    ):
        """Tests a single put/get for various data types with sync and async_wait."""
        producer, consumer = worker_groups
        received_item = self._run_test(
            producer,
            consumer,
            "put_item",
            (channel, item_to_send, 1, 0, async_op),
            "get_item",
            (
                channel,
                async_op,
            ),
        )
        self._assert_equal(received_item, item_to_send)

    @pytest.mark.parametrize("data_name, item_to_send", get_test_data())
    def test_put_get_single_item_asyncio(
        self, worker_groups, channel, data_name, item_to_send
    ):
        """Tests a single put/get for various data types with native asyncio."""
        producer, consumer = worker_groups
        received_item = self._run_async_test(
            producer,
            consumer,
            "put_item_asyncio",
            (channel, item_to_send, 1, 0),
            "get_item_asyncio",
            (channel,),
        )
        self._assert_equal(received_item, item_to_send)

    @pytest.mark.parametrize("async_op", [False, True], ids=["sync", "async_wait"])
    def test_get_batch(self, worker_groups, channel, async_op):
        """Tests getting a batch of items based on weight."""
        producer, consumer = worker_groups
        items = [("item1", 1), ("item2", 2), ("item3", 3)]

        # Producer puts all items
        for item, weight in items:
            producer.put_item(channel, item, weight, 10, async_op).wait()

        # Consumer gets a batch with total weight 3
        batch = consumer.get_batch(channel, 3, async_op).wait()[0]
        channel.get()

        assert len(batch) == 2
        assert batch[0] == items[0][0]
        assert batch[1] == items[1][0]

    def test_get_batch_asyncio(self, worker_groups, channel):
        """Tests getting a batch of items with native asyncio."""
        producer, consumer = worker_groups
        items = [("item1", 1), ("item2", 2), ("item3", 3)]

        # Producer puts all items
        for item, weight in items:
            producer.put_item_asyncio(channel, item, weight, 10).wait()

        # Consumer gets a batch with total weight 3
        batch = consumer.get_batch_asyncio(channel, 3).wait()
        channel.get()

        assert len(batch[0]) == 2
        assert batch[0][0] == items[0][0]
        assert batch[0][1] == items[1][0]

    def test_qsize_empty_full(self, worker_groups, channel):
        """Tests the qsize, empty, and full methods of the channel."""
        producer, consumer = worker_groups
        maxsize = 2
        channel = Channel.create("EMPTY_FULL_TEST", maxsize=maxsize)

        # Initial state
        producer.put_item(
            channel, "dummy", 1, maxsize, False
        ).wait()  # Creates the channel
        consumer.get_item(channel, False).wait()  # Clears it
        assert consumer.is_empty(channel).wait()[0]
        assert not consumer.is_full(channel).wait()[0]
        assert consumer.get_qsize(channel).wait()[0] == 0

        # Add one item
        producer.put_item(channel, "item1", 1, maxsize, False).wait()
        assert not consumer.is_empty(channel).wait()[0]
        assert not consumer.is_full(channel).wait()[0]
        assert consumer.get_qsize(channel).wait()[0] == 1

        # Fill the channel
        producer.put_item(channel, "item2", 1, maxsize, False).wait()
        assert not consumer.is_empty(channel).wait()[0]
        assert consumer.is_full(channel).wait()[0]
        assert consumer.get_qsize(channel).wait()[0] == 2

    def test_channel_multiple_queues(self, worker_groups, channel):
        """Tests creating multiple queues in a single channel."""
        producer, consumer = worker_groups

        # Put items in different queues
        producer.put_item(channel, "item1", 1, 10, False, key="queue1").wait()
        producer.put_item(channel, "item2", 2, 10, False, key="queue2").wait()

        # Get items from different queues
        item1 = consumer.get_item(channel, False, key="queue1").wait()[0]
        item2 = consumer.get_item(channel, False, key="queue2").wait()[0]

        assert item1 == "item1"
        assert item2 == "item2"

    def test_channel_multiple_queues_order(self, worker_groups, channel):
        """Tests the order of items in multiple queues."""
        producer: ProducerWorker = worker_groups[0]
<<<<<<< HEAD

        # Put items in different queues
        item1, item2 = producer.put_get_ood(channel).wait()[0]
=======
        consumer: ConsumerWorker = worker_groups[1]

        # Put items in different queues
        handle = consumer.put_get_ood(channel)
        producer.put_get_ood(channel)
        item1, item2 = handle.wait()[0]
>>>>>>> 90f92c35

        assert item1 == "Hello"
        assert item2 == "World"

    def test_channel_nowait(self, worker_groups, channel):
        """Tests the channel under heavy load."""
        producer: ProducerWorker = worker_groups[0]
        consumer: ConsumerWorker = worker_groups[1]

        data = consumer.get_nowait(channel).wait()[0]
        assert data is None

        producer.put_nowait(channel, "item_100")
        data = consumer.get_nowait(channel).wait()[0]

        assert data == "item_100"

    def test_stress(self, worker_groups, channel):
        """Tests the channel under heavy load."""
        producer: ProducerWorker = worker_groups[0]
        num_items = 100

<<<<<<< HEAD
        # data = producer.stress(channel, num_items).wait()[0]
        # assert data == list(range(num_items))

        data = producer.stress_multiple_queues(channel, num_items).wait()[0]
        assert data == list(range(num_items))

=======
        data = producer.stress(channel, num_items).wait()[0]
        assert data == list(range(num_items))

        # data = producer.stress_multiple_queues(channel, num_items).wait()[0]
        # assert data == list(range(num_items))

>>>>>>> 90f92c35
    def _assert_equal(self, received: Any, expected: Any):
        """Helper to compare various data types."""
        assert type(received) is type(expected)
        if isinstance(expected, torch.Tensor):
            assert torch.equal(received.cpu(), expected.cpu())
        elif isinstance(expected, list):
            assert len(received) == len(expected)
            for r, e in zip(received, expected):
                self._assert_equal(r, e)
        elif isinstance(expected, dict):
            assert received.keys() == expected.keys()
            for key in expected:
                self._assert_equal(received[key], expected[key])
        else:
            assert received == expected


if __name__ == "__main__":
    pytest.main(["-v", __file__])<|MERGE_RESOLUTION|>--- conflicted
+++ resolved
@@ -75,17 +75,7 @@
         return True
 
     async def put_get_ood(self, channel: Channel):
-<<<<<<< HEAD
-        channel.put(key="q1", item="Hello")
-        handle2 = channel.get(key="q2", async_op=True)
-        handle1 = channel.get(key="q1", async_op=True)
         channel.put(key="q2", item="World")
-        data1 = await handle1.async_wait()
-        data2 = await handle2.async_wait()
-        return data1, data2
-=======
-        channel.put(key="q2", item="World")
->>>>>>> 90f92c35
 
     def put_nowait(self, channel: Channel, item: Any):
         channel.put_nowait(item, key="nowait")
@@ -153,8 +143,6 @@
             return await result.async_wait()
         return None
 
-<<<<<<< HEAD
-=======
     async def put_get_ood(self, channel: Channel):
         channel.put(key="q1", item="Hello")
         handle2 = channel.get(key="q2", async_op=True)
@@ -163,7 +151,6 @@
         data2 = await handle2.async_wait()
         return data1, data2
 
->>>>>>> 90f92c35
     def get_nowait(self, channel: Channel):
         try:
             data = channel.get_nowait(key="nowait")
@@ -390,18 +377,12 @@
     def test_channel_multiple_queues_order(self, worker_groups, channel):
         """Tests the order of items in multiple queues."""
         producer: ProducerWorker = worker_groups[0]
-<<<<<<< HEAD
-
-        # Put items in different queues
-        item1, item2 = producer.put_get_ood(channel).wait()[0]
-=======
         consumer: ConsumerWorker = worker_groups[1]
 
         # Put items in different queues
         handle = consumer.put_get_ood(channel)
         producer.put_get_ood(channel)
         item1, item2 = handle.wait()[0]
->>>>>>> 90f92c35
 
         assert item1 == "Hello"
         assert item2 == "World"
@@ -424,21 +405,12 @@
         producer: ProducerWorker = worker_groups[0]
         num_items = 100
 
-<<<<<<< HEAD
-        # data = producer.stress(channel, num_items).wait()[0]
-        # assert data == list(range(num_items))
-
-        data = producer.stress_multiple_queues(channel, num_items).wait()[0]
-        assert data == list(range(num_items))
-
-=======
         data = producer.stress(channel, num_items).wait()[0]
         assert data == list(range(num_items))
 
         # data = producer.stress_multiple_queues(channel, num_items).wait()[0]
         # assert data == list(range(num_items))
 
->>>>>>> 90f92c35
     def _assert_equal(self, received: Any, expected: Any):
         """Helper to compare various data types."""
         assert type(received) is type(expected)
